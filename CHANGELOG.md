--- conflicted
+++ resolved
@@ -6,17 +6,12 @@
 
 ## Unreleased
 
-<<<<<<< HEAD
 - Handle HTTP/2 half-closed connections gracefully. (#777)
-- Change the type of `Extensions` from `Mapping[Str, Any]` to `MutableMapping[Str, Any]`. (#762)
-- Handle HTTP/1.1 half-closed connections gracefully. (#641)
-=======
 - Add support for Python 3.12. (#807)
 
 ## 0.18.0 (September 8th, 2023)
 
 - Add support for HTTPS proxies. (#745, #786)
->>>>>>> 94ffb33c
 - Drop Python 3.7 support. (#727)
 - Handle `sni_hostname` extension with SOCKS proxy. (#774)
 - Handle HTTP/1.1 half-closed connections gracefully. (#641)
