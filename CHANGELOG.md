# Changelog

All notable changes to this project will be documented in this file.

The format is based on [Keep a Changelog](https://keepachangelog.com/en/1.0.0/).

<<<<<<< HEAD
## development

- Add support for HTTPS proxies. (#745)
=======
## Unreleased

- Handle HTTP/1.1 half-closed connections gracefully. (#641)
>>>>>>> 7b980910

## 0.17.3 (5th July 2023)

- Support async cancellations, ensuring that the connection pool is left in a clean state when cancellations occur. (#726)
- The networking backend interface has [been added to the public API](https://www.encode.io/httpcore/network-backends). Some classes which were previously private implementation detail are now part of the top-level public API. (#699)
- Graceful handling of HTTP/2 GoAway frames, with requests being transparently retried on a new connection. (#730)
- Add exceptions when a synchronous `trace callback` is passed to an asynchronous request or an asynchronous `trace callback` is passed to a synchronous request. (#717)

## 0.17.2 (May 23th, 2023)

- Add `socket_options` argument to `ConnectionPool` and `HTTProxy` classes. (#668)
- Improve logging with per-module logger names. (#690)
- Add `sni_hostname` request extension. (#696)
- Resolve race condition during import of `anyio` package. (#692)
- Enable TCP_NODELAY for all synchronous sockets. (#651)

## 0.17.1 (May 17th, 2023)

- If 'retries' is set, then allow retries if an SSL handshake error occurs. (#669)
- Improve correctness of tracebacks on network exceptions, by raising properly chained exceptions. (#678)
- Prevent connection-hanging behaviour when HTTP/2 connections are closed by a server-sent 'GoAway' frame. (#679)
- Fix edge-case exception when removing requests from the connection pool. (#680)
- Fix pool timeout edge-case. (#688)

## 0.17.0 (March 16th, 2023)

- Add DEBUG level logging. (#648)
- Respect HTTP/2 max concurrent streams when settings updates are sent by server. (#652)
- Increase the allowable HTTP header size to 100kB. (#647)
- Add `retries` option to SOCKS proxy classes. (#643)

## 0.16.3 (December 20th, 2022)

- Allow `ws` and `wss` schemes. Allows us to properly support websocket upgrade connections. (#625)
- Forwarding HTTP proxies use a connection-per-remote-host. Required by some proxy implementations. (#637)
- Don't raise `RuntimeError` when closing a connection pool with active connections. Removes some error cases when cancellations are used. (#631)
- Lazy import `anyio`, so that it's no longer a hard dependancy, and isn't imported if unused. (#639)

## 0.16.2 (November 25th, 2022)

- Revert 'Fix async cancellation behaviour', which introduced race conditions. (#627)
- Raise `RuntimeError` if attempting to us UNIX domain sockets on Windows. (#619)

## 0.16.1 (November 17th, 2022)

- Fix HTTP/1.1 interim informational responses, such as "100 Continue". (#605)

## 0.16.0 (October 11th, 2022)

- Support HTTP/1.1 informational responses. (#581)
- Fix async cancellation behaviour. (#580)
- Support `h11` 0.14. (#579)

## 0.15.0 (May 17th, 2022)

- Drop Python 3.6 support (#535)
- Ensure HTTP proxy CONNECT requests include `timeout` configuration. (#506)
- Switch to explicit `typing.Optional` for type hints. (#513)
- For `trio` map OSError exceptions to `ConnectError`. (#543)

## 0.14.7 (February 4th, 2022)

- Requests which raise a PoolTimeout need to be removed from the pool queue. (#502)
- Fix AttributeError that happened when Socks5Connection were terminated. (#501)

## 0.14.6 (February 1st, 2022)

- Fix SOCKS support for `http://` URLs. (#492)
- Resolve race condition around exceptions during streaming a response. (#491)

## 0.14.5 (January 18th, 2022)

- SOCKS proxy support. (#478)
- Add proxy_auth argument to HTTPProxy. (#481)
- Improve error message on 'RemoteProtocolError' exception when server disconnects without sending a response. (#479)

## 0.14.4 (January 5th, 2022)

- Support HTTP/2 on HTTPS tunnelling proxies. (#468)
- Fix proxy headers missing on HTTP forwarding. (#456)
- Only instantiate SSL context if required. (#457)
- More robust HTTP/2 handling. (#253, #439, #440, #441)

## 0.14.3 (November 17th, 2021)

- Fix race condition when removing closed connections from the pool. (#437)

## 0.14.2 (November 16th, 2021)

- Failed connections no longer remain in the pool. (Pull #433)

## 0.14.1 (November 12th, 2021)

- `max_connections` becomes optional. (Pull #429)
- `certifi` is now included in the install dependancies. (Pull #428)
- `h2` is now strictly optional. (Pull #428)

## 0.14.0 (November 11th, 2021)

The 0.14 release is a complete reworking of `httpcore`, comprehensively addressing some underlying issues in the connection pooling, as well as substantially redesigning the API to be more user friendly.

Some of the lower-level API design also makes the components more easily testable in isolation, and the package now has 100% test coverage.

See [discussion #419](https://github.com/encode/httpcore/discussions/419) for a little more background.

There's some other neat bits in there too, such as the "trace" extension, which gives a hook into inspecting the internal events that occur during the request/response cycle. This extension is needed for the HTTPX cli, in order to...

* Log the point at which the connection is established, and the IP/port on which it is made.
* Determine if the outgoing request should log as HTTP/1.1 or HTTP/2, rather than having to assume it's HTTP/2 if the --http2 flag was passed. (Which may not actually be true.)
* Log SSL version info / certificate info.

Note that `curio` support is not currently available in 0.14.0. If you're using `httpcore` with `curio` please get in touch, so we can assess if we ought to prioritize it as a feature or not.

## 0.13.7 (September 13th, 2021)

- Fix broken error messaging when URL scheme is missing, or a non HTTP(S) scheme is used. (Pull #403)

## 0.13.6 (June 15th, 2021)

### Fixed

- Close sockets when read or write timeouts occur. (Pull #365)

## 0.13.5 (June 14th, 2021)

### Fixed

- Resolved niggles with AnyIO EOF behaviours. (Pull #358, #362)

## 0.13.4 (June 9th, 2021)

### Added

- Improved error messaging when URL scheme is missing, or a non HTTP(S) scheme is used. (Pull #354)

### Fixed

- Switched to `anyio` as the default backend implementation when running with `asyncio`. Resolves some awkward [TLS timeout issues](https://github.com/encode/httpx/discussions/1511).

## 0.13.3 (May 6th, 2021)

### Added

- Support HTTP/2 prior knowledge, using `httpcore.SyncConnectionPool(http1=False)`. (Pull #333)

### Fixed

- Handle cases where environment does not provide `select.poll` support. (Pull #331)

## 0.13.2 (April 29th, 2021)

### Added

- Improve error message for specific case of `RemoteProtocolError` where server disconnects without sending a response. (Pull #313)

## 0.13.1 (April 28th, 2021)

### Fixed

- More resiliant testing for closed connections. (Pull #311)
- Don't raise exceptions on ungraceful connection closes. (Pull #310)

## 0.13.0 (April 21st, 2021)

The 0.13 release updates the core API in order to match the HTTPX Transport API,
introduced in HTTPX 0.18 onwards.

An example of making requests with the new interface is:

```python
with httpcore.SyncConnectionPool() as http:
    status_code, headers, stream, extensions = http.handle_request(
        method=b'GET',
        url=(b'https', b'example.org', 443, b'/'),
        headers=[(b'host', b'example.org'), (b'user-agent', b'httpcore')]
        stream=httpcore.ByteStream(b''),
        extensions={}
    )
    body = stream.read()
    print(status_code, body)
```

### Changed

- The `.request()` method is now `handle_request()`. (Pull #296)
- The `.arequest()` method is now `.handle_async_request()`. (Pull #296)
- The `headers` argument is no longer optional. (Pull #296)
- The `stream` argument is no longer optional. (Pull #296)
- The `ext` argument is now named `extensions`, and is no longer optional. (Pull #296)
- The `"reason"` extension keyword is now named `"reason_phrase"`. (Pull #296)
- The `"reason_phrase"` and `"http_version"` extensions now use byte strings for their values. (Pull #296)
- The `httpcore.PlainByteStream()` class becomes `httpcore.ByteStream()`. (Pull #296)

### Added

- Streams now support a `.read()` interface. (Pull #296)

### Fixed

- Task cancellation no longer leaks connections from the connection pool. (Pull #305)

## 0.12.3 (December 7th, 2020)

### Fixed

- Abort SSL connections on close rather than waiting for remote EOF when using `asyncio`.  (Pull #167)
- Fix exception raised in case of connect timeouts when using the `anyio` backend. (Pull #236)
- Fix `Host` header precedence for `:authority` in HTTP/2. (Pull #241, #243)
- Handle extra edge case when detecting for socket readability when using `asyncio`. (Pull #242, #244)
- Fix `asyncio` SSL warning when using proxy tunneling. (Pull #249)

## 0.12.2 (November 20th, 2020)

### Fixed

- Properly wrap connect errors on the asyncio backend. (Pull #235)
- Fix `ImportError` occurring on Python 3.9 when using the HTTP/1.1 sync client in a multithreaded context. (Pull #237)

## 0.12.1 (November 7th, 2020)

### Added

- Add connect retries. (Pull #221)

### Fixed

- Tweak detection of dropped connections, resolving an issue with open files limits on Linux. (Pull #185)
- Avoid leaking connections when establishing an HTTP tunnel to a proxy has failed. (Pull #223)
- Properly wrap OS errors when using `trio`. (Pull #225)

## 0.12.0 (October 6th, 2020)

### Changed

- HTTP header casing is now preserved, rather than always sent in lowercase. (#216 and python-hyper/h11#104)

### Added

- Add Python 3.9 to officially supported versions.

### Fixed

- Gracefully handle a stdlib asyncio bug when a connection is closed while it is in a paused-for-reading state. (#201)

## 0.11.1 (September 28nd, 2020)

### Fixed

- Add await to async semaphore release() coroutine (#197)
- Drop incorrect curio classifier (#192)

## 0.11.0 (September 22nd, 2020)

The Transport API with 0.11.0 has a couple of significant changes.

Firstly we've moved changed the request interface in order to allow extensions, which will later enable us to support features
such as trailing headers, HTTP/2 server push, and CONNECT/Upgrade connections.

The interface changes from:

```python
def request(method, url, headers, stream, timeout):
    return (http_version, status_code, reason, headers, stream)
```

To instead including an optional dictionary of extensions on the request and response:

```python
def request(method, url, headers, stream, ext):
    return (status_code, headers, stream, ext)
```

Having an open-ended extensions point will allow us to add later support for various optional features, that wouldn't otherwise be supported without these API changes.

In particular:

* Trailing headers support.
* HTTP/2 Server Push
* sendfile.
* Exposing raw connection on CONNECT, Upgrade, HTTP/2 bi-di streaming.
* Exposing debug information out of the API, including template name, template context.

Currently extensions are limited to:

* request: `timeout` - Optional. Timeout dictionary.
* response: `http_version` - Optional. Include the HTTP version used on the response.
* response: `reason` - Optional. Include the reason phrase used on the response. Only valid with HTTP/1.*.

See https://github.com/encode/httpx/issues/1274#issuecomment-694884553 for the history behind this.

Secondly, the async version of `request` is now namespaced as `arequest`.

This allows concrete transports to support both sync and async implementations on the same class.

### Added

- Add curio support. (Pull #168)
- Add anyio support, with `backend="anyio"`. (Pull #169)

### Changed

- Update the Transport API to use 'ext' for optional extensions. (Pull #190)
- Update the Transport API to use `.request` and `.arequest` so implementations can support both sync and async. (Pull #189)

## 0.10.2 (August 20th, 2020)

### Added

- Added Unix Domain Socket support. (Pull #139)

### Fixed

- Always include the port on proxy CONNECT requests. (Pull #154)
- Fix `max_keepalive_connections` configuration. (Pull #153)
- Fixes behaviour in HTTP/1.1 where server disconnects can be used to signal the end of the response body. (Pull #164)

## 0.10.1 (August 7th, 2020)

- Include `max_keepalive_connections` on `AsyncHTTPProxy`/`SyncHTTPProxy` classes.

## 0.10.0 (August 7th, 2020)

The most notable change in the 0.10.0 release is that HTTP/2 support is now fully optional.

Use either `pip install httpcore` for HTTP/1.1 support only, or `pip install httpcore[http2]` for HTTP/1.1 and HTTP/2 support.

### Added

- HTTP/2 support becomes optional. (Pull #121, #130)
- Add `local_address=...` support. (Pull #100, #134)
- Add `PlainByteStream`, `IteratorByteStream`, `AsyncIteratorByteStream`. The `AsyncByteSteam` and `SyncByteStream` classes are now pure interface classes. (#133)
- Add `LocalProtocolError`, `RemoteProtocolError` exceptions. (Pull #129)
- Add `UnsupportedProtocol` exception. (Pull #128)
- Add `.get_connection_info()` method. (Pull #102, #137)
- Add better TRACE logs. (Pull #101)

### Changed

- `max_keepalive` is deprecated in favour of `max_keepalive_connections`. (Pull #140)

### Fixed

- Improve handling of server disconnects. (Pull #112)

## 0.9.1 (May 27th, 2020)

### Fixed

- Proper host resolution for sync case, including IPv6 support. (Pull #97)
- Close outstanding connections when connection pool is closed. (Pull #98)

## 0.9.0 (May 21th, 2020)

### Changed

- URL port becomes an `Optional[int]` instead of `int`. (Pull #92)

### Fixed

- Honor HTTP/2 max concurrent streams settings. (Pull #89, #90)
- Remove incorrect debug log. (Pull #83)

## 0.8.4 (May 11th, 2020)

### Added

- Logging via HTTPCORE_LOG_LEVEL and HTTPX_LOG_LEVEL environment variables
and TRACE level logging. (Pull #79)

### Fixed

- Reuse of connections on HTTP/2 in close concurrency situations. (Pull #81)

## 0.8.3 (May 6rd, 2020)

### Fixed

- Include `Host` and `Accept` headers on proxy "CONNECT" requests.
- De-duplicate any headers also contained in proxy_headers.
- HTTP/2 flag not being passed down to proxy connections.

## 0.8.2 (May 3rd, 2020)

### Fixed

- Fix connections using proxy forwarding requests not being added to the
connection pool properly. (Pull #70)

## 0.8.1 (April 30th, 2020)

### Changed

- Allow inherintance of both `httpcore.AsyncByteStream`, `httpcore.SyncByteStream` without type conflicts.

## 0.8.0 (April 30th, 2020)

### Fixed

- Fixed tunnel proxy support.

### Added

- New `TimeoutException` base class.

## 0.7.0 (March 5th, 2020)

- First integration with HTTPX.<|MERGE_RESOLUTION|>--- conflicted
+++ resolved
@@ -4,15 +4,10 @@
 
 The format is based on [Keep a Changelog](https://keepachangelog.com/en/1.0.0/).
 
-<<<<<<< HEAD
 ## development
 
 - Add support for HTTPS proxies. (#745)
-=======
-## Unreleased
-
 - Handle HTTP/1.1 half-closed connections gracefully. (#641)
->>>>>>> 7b980910
 
 ## 0.17.3 (5th July 2023)
 
