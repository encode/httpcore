# Changelog

All notable changes to this project will be documented in this file.

The format is based on [Keep a Changelog](https://keepachangelog.com/en/1.0.0/).

## Unreleased

<<<<<<< HEAD
- Add `target` request extension. (#888)
=======
- Fix support for connection Upgrade and CONNECT when some data in the stream has been read. (#882)
>>>>>>> accae7b3

## 1.0.3 (February 13th, 2024)

- Fix support for async cancellations. (#880)
- Fix trace extension when used with socks proxy. (#849)
- Fix SSL context for connections using the "wss" scheme (#869)

## 1.0.2 (November 10th, 2023)

- Fix `float("inf")` timeouts in `Event.wait` function. (#846)

## 1.0.1 (November 3rd, 2023)

- Fix pool timeout to account for the total time spent retrying. (#823)
- Raise a neater RuntimeError when the correct async deps are not installed. (#826)
- Add support for synchronous TLS-in-TLS streams. (#840)

## 1.0.0 (October 6th, 2023)

From version 1.0 our async support is now optional, as the package has minimal dependencies by default.

For async support use either `pip install 'httpcore[asyncio]'` or `pip install 'httpcore[trio]'`.

The project versioning policy is now explicitly governed by SEMVER. See https://semver.org/.

- Async support becomes fully optional. (#809)
- Add support for Python 3.12. (#807)

## 0.18.0 (September 8th, 2023)

- Add support for HTTPS proxies. (#745, #786)
- Drop Python 3.7 support. (#727)
- Handle `sni_hostname` extension with SOCKS proxy. (#774)
- Handle HTTP/1.1 half-closed connections gracefully. (#641)
- Change the type of `Extensions` from `Mapping[Str, Any]` to `MutableMapping[Str, Any]`. (#762)

## 0.17.3 (July 5th, 2023)

- Support async cancellations, ensuring that the connection pool is left in a clean state when cancellations occur. (#726)
- The networking backend interface has [been added to the public API](https://www.encode.io/httpcore/network-backends). Some classes which were previously private implementation detail are now part of the top-level public API. (#699)
- Graceful handling of HTTP/2 GoAway frames, with requests being transparently retried on a new connection. (#730)
- Add exceptions when a synchronous `trace callback` is passed to an asynchronous request or an asynchronous `trace callback` is passed to a synchronous request. (#717)
- Drop Python 3.7 support. (#727)

## 0.17.2 (May 23th, 2023)

- Add `socket_options` argument to `ConnectionPool` and `HTTProxy` classes. (#668)
- Improve logging with per-module logger names. (#690)
- Add `sni_hostname` request extension. (#696)
- Resolve race condition during import of `anyio` package. (#692)
- Enable TCP_NODELAY for all synchronous sockets. (#651)

## 0.17.1 (May 17th, 2023)

- If 'retries' is set, then allow retries if an SSL handshake error occurs. (#669)
- Improve correctness of tracebacks on network exceptions, by raising properly chained exceptions. (#678)
- Prevent connection-hanging behaviour when HTTP/2 connections are closed by a server-sent 'GoAway' frame. (#679)
- Fix edge-case exception when removing requests from the connection pool. (#680)
- Fix pool timeout edge-case. (#688)

## 0.17.0 (March 16th, 2023)

- Add DEBUG level logging. (#648)
- Respect HTTP/2 max concurrent streams when settings updates are sent by server. (#652)
- Increase the allowable HTTP header size to 100kB. (#647)
- Add `retries` option to SOCKS proxy classes. (#643)

## 0.16.3 (December 20th, 2022)

- Allow `ws` and `wss` schemes. Allows us to properly support websocket upgrade connections. (#625)
- Forwarding HTTP proxies use a connection-per-remote-host. Required by some proxy implementations. (#637)
- Don't raise `RuntimeError` when closing a connection pool with active connections. Removes some error cases when cancellations are used. (#631)
- Lazy import `anyio`, so that it's no longer a hard dependancy, and isn't imported if unused. (#639)

## 0.16.2 (November 25th, 2022)

- Revert 'Fix async cancellation behaviour', which introduced race conditions. (#627)
- Raise `RuntimeError` if attempting to us UNIX domain sockets on Windows. (#619)

## 0.16.1 (November 17th, 2022)

- Fix HTTP/1.1 interim informational responses, such as "100 Continue". (#605)

## 0.16.0 (October 11th, 2022)

- Support HTTP/1.1 informational responses. (#581)
- Fix async cancellation behaviour. (#580)
- Support `h11` 0.14. (#579)

## 0.15.0 (May 17th, 2022)

- Drop Python 3.6 support (#535)
- Ensure HTTP proxy CONNECT requests include `timeout` configuration. (#506)
- Switch to explicit `typing.Optional` for type hints. (#513)
- For `trio` map OSError exceptions to `ConnectError`. (#543)

## 0.14.7 (February 4th, 2022)

- Requests which raise a PoolTimeout need to be removed from the pool queue. (#502)
- Fix AttributeError that happened when Socks5Connection were terminated. (#501)

## 0.14.6 (February 1st, 2022)

- Fix SOCKS support for `http://` URLs. (#492)
- Resolve race condition around exceptions during streaming a response. (#491)

## 0.14.5 (January 18th, 2022)

- SOCKS proxy support. (#478)
- Add proxy_auth argument to HTTPProxy. (#481)
- Improve error message on 'RemoteProtocolError' exception when server disconnects without sending a response. (#479)

## 0.14.4 (January 5th, 2022)

- Support HTTP/2 on HTTPS tunnelling proxies. (#468)
- Fix proxy headers missing on HTTP forwarding. (#456)
- Only instantiate SSL context if required. (#457)
- More robust HTTP/2 handling. (#253, #439, #440, #441)

## 0.14.3 (November 17th, 2021)

- Fix race condition when removing closed connections from the pool. (#437)

## 0.14.2 (November 16th, 2021)

- Failed connections no longer remain in the pool. (Pull #433)

## 0.14.1 (November 12th, 2021)

- `max_connections` becomes optional. (Pull #429)
- `certifi` is now included in the install dependancies. (Pull #428)
- `h2` is now strictly optional. (Pull #428)

## 0.14.0 (November 11th, 2021)

The 0.14 release is a complete reworking of `httpcore`, comprehensively addressing some underlying issues in the connection pooling, as well as substantially redesigning the API to be more user friendly.

Some of the lower-level API design also makes the components more easily testable in isolation, and the package now has 100% test coverage.

See [discussion #419](https://github.com/encode/httpcore/discussions/419) for a little more background.

There's some other neat bits in there too, such as the "trace" extension, which gives a hook into inspecting the internal events that occur during the request/response cycle. This extension is needed for the HTTPX cli, in order to...

* Log the point at which the connection is established, and the IP/port on which it is made.
* Determine if the outgoing request should log as HTTP/1.1 or HTTP/2, rather than having to assume it's HTTP/2 if the --http2 flag was passed. (Which may not actually be true.)
* Log SSL version info / certificate info.

Note that `curio` support is not currently available in 0.14.0. If you're using `httpcore` with `curio` please get in touch, so we can assess if we ought to prioritize it as a feature or not.

## 0.13.7 (September 13th, 2021)

- Fix broken error messaging when URL scheme is missing, or a non HTTP(S) scheme is used. (Pull #403)

## 0.13.6 (June 15th, 2021)

### Fixed

- Close sockets when read or write timeouts occur. (Pull #365)

## 0.13.5 (June 14th, 2021)

### Fixed

- Resolved niggles with AnyIO EOF behaviours. (Pull #358, #362)

## 0.13.4 (June 9th, 2021)

### Added

- Improved error messaging when URL scheme is missing, or a non HTTP(S) scheme is used. (Pull #354)

### Fixed

- Switched to `anyio` as the default backend implementation when running with `asyncio`. Resolves some awkward [TLS timeout issues](https://github.com/encode/httpx/discussions/1511).

## 0.13.3 (May 6th, 2021)

### Added

- Support HTTP/2 prior knowledge, using `httpcore.SyncConnectionPool(http1=False)`. (Pull #333)

### Fixed

- Handle cases where environment does not provide `select.poll` support. (Pull #331)

## 0.13.2 (April 29th, 2021)

### Added

- Improve error message for specific case of `RemoteProtocolError` where server disconnects without sending a response. (Pull #313)

## 0.13.1 (April 28th, 2021)

### Fixed

- More resiliant testing for closed connections. (Pull #311)
- Don't raise exceptions on ungraceful connection closes. (Pull #310)

## 0.13.0 (April 21st, 2021)

The 0.13 release updates the core API in order to match the HTTPX Transport API,
introduced in HTTPX 0.18 onwards.

An example of making requests with the new interface is:

```python
with httpcore.SyncConnectionPool() as http:
    status_code, headers, stream, extensions = http.handle_request(
        method=b'GET',
        url=(b'https', b'example.org', 443, b'/'),
        headers=[(b'host', b'example.org'), (b'user-agent', b'httpcore')]
        stream=httpcore.ByteStream(b''),
        extensions={}
    )
    body = stream.read()
    print(status_code, body)
```

### Changed

- The `.request()` method is now `handle_request()`. (Pull #296)
- The `.arequest()` method is now `.handle_async_request()`. (Pull #296)
- The `headers` argument is no longer optional. (Pull #296)
- The `stream` argument is no longer optional. (Pull #296)
- The `ext` argument is now named `extensions`, and is no longer optional. (Pull #296)
- The `"reason"` extension keyword is now named `"reason_phrase"`. (Pull #296)
- The `"reason_phrase"` and `"http_version"` extensions now use byte strings for their values. (Pull #296)
- The `httpcore.PlainByteStream()` class becomes `httpcore.ByteStream()`. (Pull #296)

### Added

- Streams now support a `.read()` interface. (Pull #296)

### Fixed

- Task cancellation no longer leaks connections from the connection pool. (Pull #305)

## 0.12.3 (December 7th, 2020)

### Fixed

- Abort SSL connections on close rather than waiting for remote EOF when using `asyncio`.  (Pull #167)
- Fix exception raised in case of connect timeouts when using the `anyio` backend. (Pull #236)
- Fix `Host` header precedence for `:authority` in HTTP/2. (Pull #241, #243)
- Handle extra edge case when detecting for socket readability when using `asyncio`. (Pull #242, #244)
- Fix `asyncio` SSL warning when using proxy tunneling. (Pull #249)

## 0.12.2 (November 20th, 2020)

### Fixed

- Properly wrap connect errors on the asyncio backend. (Pull #235)
- Fix `ImportError` occurring on Python 3.9 when using the HTTP/1.1 sync client in a multithreaded context. (Pull #237)

## 0.12.1 (November 7th, 2020)

### Added

- Add connect retries. (Pull #221)

### Fixed

- Tweak detection of dropped connections, resolving an issue with open files limits on Linux. (Pull #185)
- Avoid leaking connections when establishing an HTTP tunnel to a proxy has failed. (Pull #223)
- Properly wrap OS errors when using `trio`. (Pull #225)

## 0.12.0 (October 6th, 2020)

### Changed

- HTTP header casing is now preserved, rather than always sent in lowercase. (#216 and python-hyper/h11#104)

### Added

- Add Python 3.9 to officially supported versions.

### Fixed

- Gracefully handle a stdlib asyncio bug when a connection is closed while it is in a paused-for-reading state. (#201)

## 0.11.1 (September 28nd, 2020)

### Fixed

- Add await to async semaphore release() coroutine (#197)
- Drop incorrect curio classifier (#192)

## 0.11.0 (September 22nd, 2020)

The Transport API with 0.11.0 has a couple of significant changes.

Firstly we've moved changed the request interface in order to allow extensions, which will later enable us to support features
such as trailing headers, HTTP/2 server push, and CONNECT/Upgrade connections.

The interface changes from:

```python
def request(method, url, headers, stream, timeout):
    return (http_version, status_code, reason, headers, stream)
```

To instead including an optional dictionary of extensions on the request and response:

```python
def request(method, url, headers, stream, ext):
    return (status_code, headers, stream, ext)
```

Having an open-ended extensions point will allow us to add later support for various optional features, that wouldn't otherwise be supported without these API changes.

In particular:

* Trailing headers support.
* HTTP/2 Server Push
* sendfile.
* Exposing raw connection on CONNECT, Upgrade, HTTP/2 bi-di streaming.
* Exposing debug information out of the API, including template name, template context.

Currently extensions are limited to:

* request: `timeout` - Optional. Timeout dictionary.
* response: `http_version` - Optional. Include the HTTP version used on the response.
* response: `reason` - Optional. Include the reason phrase used on the response. Only valid with HTTP/1.*.

See https://github.com/encode/httpx/issues/1274#issuecomment-694884553 for the history behind this.

Secondly, the async version of `request` is now namespaced as `arequest`.

This allows concrete transports to support both sync and async implementations on the same class.

### Added

- Add curio support. (Pull #168)
- Add anyio support, with `backend="anyio"`. (Pull #169)

### Changed

- Update the Transport API to use 'ext' for optional extensions. (Pull #190)
- Update the Transport API to use `.request` and `.arequest` so implementations can support both sync and async. (Pull #189)

## 0.10.2 (August 20th, 2020)

### Added

- Added Unix Domain Socket support. (Pull #139)

### Fixed

- Always include the port on proxy CONNECT requests. (Pull #154)
- Fix `max_keepalive_connections` configuration. (Pull #153)
- Fixes behaviour in HTTP/1.1 where server disconnects can be used to signal the end of the response body. (Pull #164)

## 0.10.1 (August 7th, 2020)

- Include `max_keepalive_connections` on `AsyncHTTPProxy`/`SyncHTTPProxy` classes.

## 0.10.0 (August 7th, 2020)

The most notable change in the 0.10.0 release is that HTTP/2 support is now fully optional.

Use either `pip install httpcore` for HTTP/1.1 support only, or `pip install httpcore[http2]` for HTTP/1.1 and HTTP/2 support.

### Added

- HTTP/2 support becomes optional. (Pull #121, #130)
- Add `local_address=...` support. (Pull #100, #134)
- Add `PlainByteStream`, `IteratorByteStream`, `AsyncIteratorByteStream`. The `AsyncByteSteam` and `SyncByteStream` classes are now pure interface classes. (#133)
- Add `LocalProtocolError`, `RemoteProtocolError` exceptions. (Pull #129)
- Add `UnsupportedProtocol` exception. (Pull #128)
- Add `.get_connection_info()` method. (Pull #102, #137)
- Add better TRACE logs. (Pull #101)

### Changed

- `max_keepalive` is deprecated in favour of `max_keepalive_connections`. (Pull #140)

### Fixed

- Improve handling of server disconnects. (Pull #112)

## 0.9.1 (May 27th, 2020)

### Fixed

- Proper host resolution for sync case, including IPv6 support. (Pull #97)
- Close outstanding connections when connection pool is closed. (Pull #98)

## 0.9.0 (May 21th, 2020)

### Changed

- URL port becomes an `Optional[int]` instead of `int`. (Pull #92)

### Fixed

- Honor HTTP/2 max concurrent streams settings. (Pull #89, #90)
- Remove incorrect debug log. (Pull #83)

## 0.8.4 (May 11th, 2020)

### Added

- Logging via HTTPCORE_LOG_LEVEL and HTTPX_LOG_LEVEL environment variables
and TRACE level logging. (Pull #79)

### Fixed

- Reuse of connections on HTTP/2 in close concurrency situations. (Pull #81)

## 0.8.3 (May 6rd, 2020)

### Fixed

- Include `Host` and `Accept` headers on proxy "CONNECT" requests.
- De-duplicate any headers also contained in proxy_headers.
- HTTP/2 flag not being passed down to proxy connections.

## 0.8.2 (May 3rd, 2020)

### Fixed

- Fix connections using proxy forwarding requests not being added to the
connection pool properly. (Pull #70)

## 0.8.1 (April 30th, 2020)

### Changed

- Allow inherintance of both `httpcore.AsyncByteStream`, `httpcore.SyncByteStream` without type conflicts.

## 0.8.0 (April 30th, 2020)

### Fixed

- Fixed tunnel proxy support.

### Added

- New `TimeoutException` base class.

## 0.7.0 (March 5th, 2020)

- First integration with HTTPX.<|MERGE_RESOLUTION|>--- conflicted
+++ resolved
@@ -6,11 +6,8 @@
 
 ## Unreleased
 
-<<<<<<< HEAD
 - Add `target` request extension. (#888)
-=======
-- Fix support for connection Upgrade and CONNECT when some data in the stream has been read. (#882)
->>>>>>> accae7b3
+- Fix support for connection `Upgrade` and `CONNECT` when some data in the stream has been read. (#882)
 
 ## 1.0.3 (February 13th, 2024)
 
