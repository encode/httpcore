--- conflicted
+++ resolved
@@ -7,11 +7,8 @@
 ## unreleased
 
 - The networking backend interface has [been added to the public API](https://www.encode.io/httpcore/network-backends). Some classes which were previously private implementation detail are now part of the top-level public API. (#699)
-<<<<<<< HEAD
 - Add some connection pool events for trace extension. (#702)
-=======
 - Graceful handling of HTTP/2 GoAway frames, with requests being transparently retried on a new connection. (#730)
->>>>>>> 8d31f0ba
 - Add exceptions when a synchronous `trace callback` is passed to an asynchronous request or an asynchronous `trace callback` is passed to a synchronous request. (#717)
 
 ## 0.17.2 (May 23th, 2023)
