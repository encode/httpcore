# Changelog

All notable changes to this project will be documented in this file.

The format is based on [Keep a Changelog](https://keepachangelog.com/en/1.0.0/).

<<<<<<< HEAD
## 0.10.2 (August 19th, 2020)
=======
## 0.10.2 (August 20th, 2020)
>>>>>>> 76f6e199

### Added

- Added Unix Domain Socket support. (Pull #139)

### Fixed

- Always include the port on proxy CONNECT requests. (Pull #154)
- Fix `max_keepalive_connections` configuration. (Pull #153)
- Fixes behaviour in HTTP/1.1 where server disconnects can be used to signal the end of the response body. (Pull #164)

## 0.10.1 (August 7th, 2020)

- Include `max_keepalive_connections` on `AsyncHTTPProxy`/`SyncHTTPProxy` classes.

## 0.10.0 (August 7th, 2020)

The most notable change in the 0.10.0 release is that HTTP/2 support is now fully optional.

Use either `pip install httpcore` for HTTP/1.1 support only, or `pip install httpcore[http2]` for HTTP/1.1 and HTTP/2 support.

### Added

- HTTP/2 support becomes optional. (Pull #121, #130)
- Add `local_address=...` support. (Pull #100, #134)
- Add `PlainByteStream`, `IteratorByteStream`, `AsyncIteratorByteStream`. The `AsyncByteSteam` and `SyncByteStream` classes are now pure interface classes. (#133)
- Add `LocalProtocolError`, `RemoteProtocolError` exceptions. (Pull #129)
- Add `UnsupportedProtocol` exception. (Pull #128)
- Add `.get_connection_info()` method. (Pull #102, #137)
- Add better TRACE logs. (Pull #101)

### Changed

- `max_keepalive` is deprecated in favour of `max_keepalive_connections`. (Pull #140)

### Fixed

- Improve handling of server disconnects. (Pull #112)

## 0.9.1 (May 27th, 2020)

### Fixed

- Proper host resolution for sync case, including IPv6 support. (Pull #97)
- Close outstanding connections when connection pool is closed. (Pull #98)

## 0.9.0 (May 21th, 2020)

### Changed

- URL port becomes an `Optional[int]` instead of `int`. (Pull #92)

### Fixed

- Honor HTTP/2 max concurrent streams settings. (Pull #89, #90)
- Remove incorrect debug log. (Pull #83)

## 0.8.4 (May 11th, 2020)

### Added

- Logging via HTTPCORE_LOG_LEVEL and HTTPX_LOG_LEVEL environment variables
and TRACE level logging. (Pull #79)

### Fixed

- Reuse of connections on HTTP/2 in close concurrency situations. (Pull #81)

## 0.8.3 (May 6rd, 2020)

### Fixed

- Include `Host` and `Accept` headers on proxy "CONNECT" requests.
- De-duplicate any headers also contained in proxy_headers.
- HTTP/2 flag not being passed down to proxy connections.

## 0.8.2 (May 3rd, 2020)

### Fixed

- Fix connections using proxy forwarding requests not being added to the
connection pool properly. (Pull #70)

## 0.8.1 (April 30th, 2020)

### Changed

- Allow inherintance of both `httpcore.AsyncByteStream`, `httpcore.SyncByteStream` without type conflicts.

## 0.8.0 (April 30th, 2020)

### Fixed

- Fixed tunnel proxy support.

### Added

- New `TimeoutException` base class.

## 0.7.0 (March 5th, 2020)

- First integration with HTTPX.<|MERGE_RESOLUTION|>--- conflicted
+++ resolved
@@ -4,11 +4,7 @@
 
 The format is based on [Keep a Changelog](https://keepachangelog.com/en/1.0.0/).
 
-<<<<<<< HEAD
-## 0.10.2 (August 19th, 2020)
-=======
 ## 0.10.2 (August 20th, 2020)
->>>>>>> 76f6e199
 
 ### Added
 
