# Changelog

All notable changes to this project will be documented in this file.

The format is based on [Keep a Changelog](https://keepachangelog.com/en/1.0.0/).

## Unreleased

<<<<<<< HEAD
- Relax `trio` dependency pin. (#956)
- Handle `SSLError` exception. (#918)
=======
- Handle `trio` raising `NotImplementedError` on unsupported platforms. (#955)
- Handle mapping `ssl.SSLError` to `httpcore.ConnectError`. (#918)
>>>>>>> 17409bb4

## 1.0.5 (March 27th, 2024)

- Handle `EndOfStream` exception for anyio backend. (#899)
- Allow trio `0.25.*` series in package dependancies. (#903)

## 1.0.4 (February 21st, 2024)

- Add `target` request extension. (#888)
- Fix support for connection `Upgrade` and `CONNECT` when some data in the stream has been read. (#882)

## 1.0.3 (February 13th, 2024)

- Fix support for async cancellations. (#880)
- Fix trace extension when used with socks proxy. (#849)
- Fix SSL context for connections using the "wss" scheme (#869)

## 1.0.2 (November 10th, 2023)

- Fix `float("inf")` timeouts in `Event.wait` function. (#846)

## 1.0.1 (November 3rd, 2023)

- Fix pool timeout to account for the total time spent retrying. (#823)
- Raise a neater RuntimeError when the correct async deps are not installed. (#826)
- Add support for synchronous TLS-in-TLS streams. (#840)

## 1.0.0 (October 6th, 2023)

From version 1.0 our async support is now optional, as the package has minimal dependencies by default.

For async support use either `pip install 'httpcore[asyncio]'` or `pip install 'httpcore[trio]'`.

The project versioning policy is now explicitly governed by SEMVER. See https://semver.org/.

- Async support becomes fully optional. (#809)
- Add support for Python 3.12. (#807)

## 0.18.0 (September 8th, 2023)

- Add support for HTTPS proxies. (#745, #786)
- Drop Python 3.7 support. (#727)
- Handle `sni_hostname` extension with SOCKS proxy. (#774)
- Handle HTTP/1.1 half-closed connections gracefully. (#641)
- Change the type of `Extensions` from `Mapping[Str, Any]` to `MutableMapping[Str, Any]`. (#762)

## 0.17.3 (July 5th, 2023)

- Support async cancellations, ensuring that the connection pool is left in a clean state when cancellations occur. (#726)
- The networking backend interface has [been added to the public API](https://www.encode.io/httpcore/network-backends). Some classes which were previously private implementation detail are now part of the top-level public API. (#699)
- Graceful handling of HTTP/2 GoAway frames, with requests being transparently retried on a new connection. (#730)
- Add exceptions when a synchronous `trace callback` is passed to an asynchronous request or an asynchronous `trace callback` is passed to a synchronous request. (#717)
- Drop Python 3.7 support. (#727)

## 0.17.2 (May 23th, 2023)

- Add `socket_options` argument to `ConnectionPool` and `HTTProxy` classes. (#668)
- Improve logging with per-module logger names. (#690)
- Add `sni_hostname` request extension. (#696)
- Resolve race condition during import of `anyio` package. (#692)
- Enable TCP_NODELAY for all synchronous sockets. (#651)

## 0.17.1 (May 17th, 2023)

- If 'retries' is set, then allow retries if an SSL handshake error occurs. (#669)
- Improve correctness of tracebacks on network exceptions, by raising properly chained exceptions. (#678)
- Prevent connection-hanging behaviour when HTTP/2 connections are closed by a server-sent 'GoAway' frame. (#679)
- Fix edge-case exception when removing requests from the connection pool. (#680)
- Fix pool timeout edge-case. (#688)

## 0.17.0 (March 16th, 2023)

- Add DEBUG level logging. (#648)
- Respect HTTP/2 max concurrent streams when settings updates are sent by server. (#652)
- Increase the allowable HTTP header size to 100kB. (#647)
- Add `retries` option to SOCKS proxy classes. (#643)

## 0.16.3 (December 20th, 2022)

- Allow `ws` and `wss` schemes. Allows us to properly support websocket upgrade connections. (#625)
- Forwarding HTTP proxies use a connection-per-remote-host. Required by some proxy implementations. (#637)
- Don't raise `RuntimeError` when closing a connection pool with active connections. Removes some error cases when cancellations are used. (#631)
- Lazy import `anyio`, so that it's no longer a hard dependancy, and isn't imported if unused. (#639)

## 0.16.2 (November 25th, 2022)

- Revert 'Fix async cancellation behaviour', which introduced race conditions. (#627)
- Raise `RuntimeError` if attempting to us UNIX domain sockets on Windows. (#619)

## 0.16.1 (November 17th, 2022)

- Fix HTTP/1.1 interim informational responses, such as "100 Continue". (#605)

## 0.16.0 (October 11th, 2022)

- Support HTTP/1.1 informational responses. (#581)
- Fix async cancellation behaviour. (#580)
- Support `h11` 0.14. (#579)

## 0.15.0 (May 17th, 2022)

- Drop Python 3.6 support (#535)
- Ensure HTTP proxy CONNECT requests include `timeout` configuration. (#506)
- Switch to explicit `typing.Optional` for type hints. (#513)
- For `trio` map OSError exceptions to `ConnectError`. (#543)

## 0.14.7 (February 4th, 2022)

- Requests which raise a PoolTimeout need to be removed from the pool queue. (#502)
- Fix AttributeError that happened when Socks5Connection were terminated. (#501)

## 0.14.6 (February 1st, 2022)

- Fix SOCKS support for `http://` URLs. (#492)
- Resolve race condition around exceptions during streaming a response. (#491)

## 0.14.5 (January 18th, 2022)

- SOCKS proxy support. (#478)
- Add proxy_auth argument to HTTPProxy. (#481)
- Improve error message on 'RemoteProtocolError' exception when server disconnects without sending a response. (#479)

## 0.14.4 (January 5th, 2022)

- Support HTTP/2 on HTTPS tunnelling proxies. (#468)
- Fix proxy headers missing on HTTP forwarding. (#456)
- Only instantiate SSL context if required. (#457)
- More robust HTTP/2 handling. (#253, #439, #440, #441)

## 0.14.3 (November 17th, 2021)

- Fix race condition when removing closed connections from the pool. (#437)

## 0.14.2 (November 16th, 2021)

- Failed connections no longer remain in the pool. (Pull #433)

## 0.14.1 (November 12th, 2021)

- `max_connections` becomes optional. (Pull #429)
- `certifi` is now included in the install dependancies. (Pull #428)
- `h2` is now strictly optional. (Pull #428)

## 0.14.0 (November 11th, 2021)

The 0.14 release is a complete reworking of `httpcore`, comprehensively addressing some underlying issues in the connection pooling, as well as substantially redesigning the API to be more user friendly.

Some of the lower-level API design also makes the components more easily testable in isolation, and the package now has 100% test coverage.

See [discussion #419](https://github.com/encode/httpcore/discussions/419) for a little more background.

There's some other neat bits in there too, such as the "trace" extension, which gives a hook into inspecting the internal events that occur during the request/response cycle. This extension is needed for the HTTPX cli, in order to...

* Log the point at which the connection is established, and the IP/port on which it is made.
* Determine if the outgoing request should log as HTTP/1.1 or HTTP/2, rather than having to assume it's HTTP/2 if the --http2 flag was passed. (Which may not actually be true.)
* Log SSL version info / certificate info.

Note that `curio` support is not currently available in 0.14.0. If you're using `httpcore` with `curio` please get in touch, so we can assess if we ought to prioritize it as a feature or not.

## 0.13.7 (September 13th, 2021)

- Fix broken error messaging when URL scheme is missing, or a non HTTP(S) scheme is used. (Pull #403)

## 0.13.6 (June 15th, 2021)

### Fixed

- Close sockets when read or write timeouts occur. (Pull #365)

## 0.13.5 (June 14th, 2021)

### Fixed

- Resolved niggles with AnyIO EOF behaviours. (Pull #358, #362)

## 0.13.4 (June 9th, 2021)

### Added

- Improved error messaging when URL scheme is missing, or a non HTTP(S) scheme is used. (Pull #354)

### Fixed

- Switched to `anyio` as the default backend implementation when running with `asyncio`. Resolves some awkward [TLS timeout issues](https://github.com/encode/httpx/discussions/1511).

## 0.13.3 (May 6th, 2021)

### Added

- Support HTTP/2 prior knowledge, using `httpcore.SyncConnectionPool(http1=False)`. (Pull #333)

### Fixed

- Handle cases where environment does not provide `select.poll` support. (Pull #331)

## 0.13.2 (April 29th, 2021)

### Added

- Improve error message for specific case of `RemoteProtocolError` where server disconnects without sending a response. (Pull #313)

## 0.13.1 (April 28th, 2021)

### Fixed

- More resiliant testing for closed connections. (Pull #311)
- Don't raise exceptions on ungraceful connection closes. (Pull #310)

## 0.13.0 (April 21st, 2021)

The 0.13 release updates the core API in order to match the HTTPX Transport API,
introduced in HTTPX 0.18 onwards.

An example of making requests with the new interface is:

```python
with httpcore.SyncConnectionPool() as http:
    status_code, headers, stream, extensions = http.handle_request(
        method=b'GET',
        url=(b'https', b'example.org', 443, b'/'),
        headers=[(b'host', b'example.org'), (b'user-agent', b'httpcore')]
        stream=httpcore.ByteStream(b''),
        extensions={}
    )
    body = stream.read()
    print(status_code, body)
```

### Changed

- The `.request()` method is now `handle_request()`. (Pull #296)
- The `.arequest()` method is now `.handle_async_request()`. (Pull #296)
- The `headers` argument is no longer optional. (Pull #296)
- The `stream` argument is no longer optional. (Pull #296)
- The `ext` argument is now named `extensions`, and is no longer optional. (Pull #296)
- The `"reason"` extension keyword is now named `"reason_phrase"`. (Pull #296)
- The `"reason_phrase"` and `"http_version"` extensions now use byte strings for their values. (Pull #296)
- The `httpcore.PlainByteStream()` class becomes `httpcore.ByteStream()`. (Pull #296)

### Added

- Streams now support a `.read()` interface. (Pull #296)

### Fixed

- Task cancellation no longer leaks connections from the connection pool. (Pull #305)

## 0.12.3 (December 7th, 2020)

### Fixed

- Abort SSL connections on close rather than waiting for remote EOF when using `asyncio`.  (Pull #167)
- Fix exception raised in case of connect timeouts when using the `anyio` backend. (Pull #236)
- Fix `Host` header precedence for `:authority` in HTTP/2. (Pull #241, #243)
- Handle extra edge case when detecting for socket readability when using `asyncio`. (Pull #242, #244)
- Fix `asyncio` SSL warning when using proxy tunneling. (Pull #249)

## 0.12.2 (November 20th, 2020)

### Fixed

- Properly wrap connect errors on the asyncio backend. (Pull #235)
- Fix `ImportError` occurring on Python 3.9 when using the HTTP/1.1 sync client in a multithreaded context. (Pull #237)

## 0.12.1 (November 7th, 2020)

### Added

- Add connect retries. (Pull #221)

### Fixed

- Tweak detection of dropped connections, resolving an issue with open files limits on Linux. (Pull #185)
- Avoid leaking connections when establishing an HTTP tunnel to a proxy has failed. (Pull #223)
- Properly wrap OS errors when using `trio`. (Pull #225)

## 0.12.0 (October 6th, 2020)

### Changed

- HTTP header casing is now preserved, rather than always sent in lowercase. (#216 and python-hyper/h11#104)

### Added

- Add Python 3.9 to officially supported versions.

### Fixed

- Gracefully handle a stdlib asyncio bug when a connection is closed while it is in a paused-for-reading state. (#201)

## 0.11.1 (September 28nd, 2020)

### Fixed

- Add await to async semaphore release() coroutine (#197)
- Drop incorrect curio classifier (#192)

## 0.11.0 (September 22nd, 2020)

The Transport API with 0.11.0 has a couple of significant changes.

Firstly we've moved changed the request interface in order to allow extensions, which will later enable us to support features
such as trailing headers, HTTP/2 server push, and CONNECT/Upgrade connections.

The interface changes from:

```python
def request(method, url, headers, stream, timeout):
    return (http_version, status_code, reason, headers, stream)
```

To instead including an optional dictionary of extensions on the request and response:

```python
def request(method, url, headers, stream, ext):
    return (status_code, headers, stream, ext)
```

Having an open-ended extensions point will allow us to add later support for various optional features, that wouldn't otherwise be supported without these API changes.

In particular:

* Trailing headers support.
* HTTP/2 Server Push
* sendfile.
* Exposing raw connection on CONNECT, Upgrade, HTTP/2 bi-di streaming.
* Exposing debug information out of the API, including template name, template context.

Currently extensions are limited to:

* request: `timeout` - Optional. Timeout dictionary.
* response: `http_version` - Optional. Include the HTTP version used on the response.
* response: `reason` - Optional. Include the reason phrase used on the response. Only valid with HTTP/1.*.

See https://github.com/encode/httpx/issues/1274#issuecomment-694884553 for the history behind this.

Secondly, the async version of `request` is now namespaced as `arequest`.

This allows concrete transports to support both sync and async implementations on the same class.

### Added

- Add curio support. (Pull #168)
- Add anyio support, with `backend="anyio"`. (Pull #169)

### Changed

- Update the Transport API to use 'ext' for optional extensions. (Pull #190)
- Update the Transport API to use `.request` and `.arequest` so implementations can support both sync and async. (Pull #189)

## 0.10.2 (August 20th, 2020)

### Added

- Added Unix Domain Socket support. (Pull #139)

### Fixed

- Always include the port on proxy CONNECT requests. (Pull #154)
- Fix `max_keepalive_connections` configuration. (Pull #153)
- Fixes behaviour in HTTP/1.1 where server disconnects can be used to signal the end of the response body. (Pull #164)

## 0.10.1 (August 7th, 2020)

- Include `max_keepalive_connections` on `AsyncHTTPProxy`/`SyncHTTPProxy` classes.

## 0.10.0 (August 7th, 2020)

The most notable change in the 0.10.0 release is that HTTP/2 support is now fully optional.

Use either `pip install httpcore` for HTTP/1.1 support only, or `pip install httpcore[http2]` for HTTP/1.1 and HTTP/2 support.

### Added

- HTTP/2 support becomes optional. (Pull #121, #130)
- Add `local_address=...` support. (Pull #100, #134)
- Add `PlainByteStream`, `IteratorByteStream`, `AsyncIteratorByteStream`. The `AsyncByteSteam` and `SyncByteStream` classes are now pure interface classes. (#133)
- Add `LocalProtocolError`, `RemoteProtocolError` exceptions. (Pull #129)
- Add `UnsupportedProtocol` exception. (Pull #128)
- Add `.get_connection_info()` method. (Pull #102, #137)
- Add better TRACE logs. (Pull #101)

### Changed

- `max_keepalive` is deprecated in favour of `max_keepalive_connections`. (Pull #140)

### Fixed

- Improve handling of server disconnects. (Pull #112)

## 0.9.1 (May 27th, 2020)

### Fixed

- Proper host resolution for sync case, including IPv6 support. (Pull #97)
- Close outstanding connections when connection pool is closed. (Pull #98)

## 0.9.0 (May 21th, 2020)

### Changed

- URL port becomes an `Optional[int]` instead of `int`. (Pull #92)

### Fixed

- Honor HTTP/2 max concurrent streams settings. (Pull #89, #90)
- Remove incorrect debug log. (Pull #83)

## 0.8.4 (May 11th, 2020)

### Added

- Logging via HTTPCORE_LOG_LEVEL and HTTPX_LOG_LEVEL environment variables
and TRACE level logging. (Pull #79)

### Fixed

- Reuse of connections on HTTP/2 in close concurrency situations. (Pull #81)

## 0.8.3 (May 6rd, 2020)

### Fixed

- Include `Host` and `Accept` headers on proxy "CONNECT" requests.
- De-duplicate any headers also contained in proxy_headers.
- HTTP/2 flag not being passed down to proxy connections.

## 0.8.2 (May 3rd, 2020)

### Fixed

- Fix connections using proxy forwarding requests not being added to the
connection pool properly. (Pull #70)

## 0.8.1 (April 30th, 2020)

### Changed

- Allow inherintance of both `httpcore.AsyncByteStream`, `httpcore.SyncByteStream` without type conflicts.

## 0.8.0 (April 30th, 2020)

### Fixed

- Fixed tunnel proxy support.

### Added

- New `TimeoutException` base class.

## 0.7.0 (March 5th, 2020)

- First integration with HTTPX.<|MERGE_RESOLUTION|>--- conflicted
+++ resolved
@@ -6,13 +6,9 @@
 
 ## Unreleased
 
-<<<<<<< HEAD
-- Relax `trio` dependency pin. (#956)
-- Handle `SSLError` exception. (#918)
-=======
+- Relax `trio` dependency pinning. (#956)
 - Handle `trio` raising `NotImplementedError` on unsupported platforms. (#955)
 - Handle mapping `ssl.SSLError` to `httpcore.ConnectError`. (#918)
->>>>>>> 17409bb4
 
 ## 1.0.5 (March 27th, 2024)
 
