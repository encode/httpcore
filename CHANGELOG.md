--- conflicted
+++ resolved
@@ -21,12 +21,7 @@
 - Drop Python 3.7 support. (#727)
 - Handle `sni_hostname` extension with SOCKS proxy. (#774)
 - Handle HTTP/1.1 half-closed connections gracefully. (#641)
-<<<<<<< HEAD
-- Drop Python 3.7 support. (#727)
-- Added `httpcore.ProxyMode` to make HTTP proxy mode configurable. You can now force proxy connection to be TUNNEL or FORWARD. 
-=======
 - Change the type of `Extensions` from `Mapping[Str, Any]` to `MutableMapping[Str, Any]`. (#762)
->>>>>>> 8780c9cf
 
 ## 0.17.3 (July 5th, 2023)
 
