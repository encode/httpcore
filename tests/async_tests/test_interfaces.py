import platform

import pytest

import httpcore
from httpcore._types import URL
from tests.conftest import HTTPS_SERVER_URL, UvicornServer
from tests.utils import Server, lookup_async_backend


@pytest.fixture(params=["auto", "anyio"])
def backend(request):
    return request.param


async def read_body(stream: httpcore.AsyncByteStream) -> bytes:
    try:
        body = []
        async for chunk in stream:
            body.append(chunk)
        return b"".join(body)
    finally:
        await stream.aclose()


@pytest.mark.anyio
async def test_http_request(backend: str, server: Server) -> None:
    async with httpcore.AsyncConnectionPool(backend=backend) as http:
        method = b"GET"
        url = (b"http", *server.netloc, b"/")
        headers = [server.host_header]
        status_code, headers, stream, ext = await http.arequest(method, url, headers)
        await read_body(stream)

        assert status_code == 200
        reason = "OK" if server.sends_reason else ""
        assert ext == {"http_version": "HTTP/1.1", "reason": reason}
        assert len(http._connections[url[:3]]) == 1  # type: ignore


@pytest.mark.anyio
async def test_https_request(backend: str, https_server: Server) -> None:
    async with httpcore.AsyncConnectionPool(backend=backend) as http:
        method = b"GET"
        url = (b"https", *https_server.netloc, b"/")
        headers = [https_server.host_header]
        status_code, headers, stream, ext = await http.arequest(method, url, headers)
        await read_body(stream)

        assert status_code == 200
        reason = "OK" if https_server.sends_reason else ""
        assert ext == {"http_version": "HTTP/1.1", "reason": reason}
        assert len(http._connections[url[:3]]) == 1  # type: ignore


@pytest.mark.anyio
async def test_request_unsupported_protocol(backend: str) -> None:
    async with httpcore.AsyncConnectionPool(backend=backend) as http:
        method = b"GET"
        url = (b"ftp", b"example.org", 443, b"/")
        headers = [(b"host", b"example.org")]
        with pytest.raises(httpcore.UnsupportedProtocol):
            await http.arequest(method, url, headers)


@pytest.mark.anyio
async def test_http2_request(backend: str, https_server: Server) -> None:
    async with httpcore.AsyncConnectionPool(backend=backend, http2=True) as http:
        method = b"GET"
        url = (b"https", *https_server.netloc, b"/")
        headers = [https_server.host_header]
        status_code, headers, stream, ext = await http.arequest(method, url, headers)
        await read_body(stream)

        assert status_code == 200
        assert ext == {"http_version": "HTTP/2"}
        assert len(http._connections[url[:3]]) == 1  # type: ignore


@pytest.mark.anyio
async def test_closing_http_request(backend: str, server: Server) -> None:
    async with httpcore.AsyncConnectionPool(backend=backend) as http:
        method = b"GET"
        url = (b"http", *server.netloc, b"/")
        headers = [server.host_header, (b"connection", b"close")]
        status_code, headers, stream, ext = await http.arequest(method, url, headers)
        await read_body(stream)

        assert status_code == 200
        reason = "OK" if server.sends_reason else ""
        assert ext == {"http_version": "HTTP/1.1", "reason": reason}
        assert url[:3] not in http._connections  # type: ignore


@pytest.mark.anyio
async def test_http_request_reuse_connection(backend: str, server: Server) -> None:
    async with httpcore.AsyncConnectionPool(backend=backend) as http:
        method = b"GET"
        url = (b"http", *server.netloc, b"/")
        headers = [server.host_header]
        status_code, headers, stream, ext = await http.arequest(method, url, headers)
        await read_body(stream)

        assert status_code == 200
        reason = "OK" if server.sends_reason else ""
        assert ext == {"http_version": "HTTP/1.1", "reason": reason}
        assert len(http._connections[url[:3]]) == 1  # type: ignore

        method = b"GET"
        url = (b"http", *server.netloc, b"/")
        headers = [server.host_header]
        status_code, headers, stream, ext = await http.arequest(method, url, headers)
        await read_body(stream)

        assert status_code == 200
        reason = "OK" if server.sends_reason else ""
        assert ext == {"http_version": "HTTP/1.1", "reason": reason}
        assert len(http._connections[url[:3]]) == 1  # type: ignore


@pytest.mark.anyio
async def test_https_request_reuse_connection(
    backend: str, https_server: Server
) -> None:
    async with httpcore.AsyncConnectionPool(backend=backend) as http:
        method = b"GET"
        url = (b"https", *https_server.netloc, b"/")
        headers = [https_server.host_header]
        status_code, headers, stream, ext = await http.arequest(method, url, headers)
        await read_body(stream)

        assert status_code == 200
        reason = "OK" if https_server.sends_reason else ""
        assert ext == {"http_version": "HTTP/1.1", "reason": reason}
        assert len(http._connections[url[:3]]) == 1  # type: ignore

        method = b"GET"
        url = (b"https", *https_server.netloc, b"/")
        headers = [https_server.host_header]
        status_code, headers, stream, ext = await http.arequest(method, url, headers)
        await read_body(stream)

        assert status_code == 200
        reason = "OK" if https_server.sends_reason else ""
        assert ext == {"http_version": "HTTP/1.1", "reason": reason}
        assert len(http._connections[url[:3]]) == 1  # type: ignore


@pytest.mark.anyio
async def test_http_request_cannot_reuse_dropped_connection(
    backend: str, server: Server
) -> None:
    async with httpcore.AsyncConnectionPool(backend=backend) as http:
        method = b"GET"
        url = (b"http", *server.netloc, b"/")
        headers = [server.host_header]
        status_code, headers, stream, ext = await http.arequest(method, url, headers)
        await read_body(stream)

        assert status_code == 200
        reason = "OK" if server.sends_reason else ""
        assert ext == {"http_version": "HTTP/1.1", "reason": reason}
        assert len(http._connections[url[:3]]) == 1  # type: ignore

        # Mock the connection as having been dropped.
        connection = list(http._connections[url[:3]])[0]  # type: ignore
        connection.is_socket_readable = lambda: True  # type: ignore

        method = b"GET"
        url = (b"http", *server.netloc, b"/")
        headers = [server.host_header]
        status_code, headers, stream, ext = await http.arequest(method, url, headers)
        await read_body(stream)

        assert status_code == 200
        reason = "OK" if server.sends_reason else ""
        assert ext == {"http_version": "HTTP/1.1", "reason": reason}
        assert len(http._connections[url[:3]]) == 1  # type: ignore


@pytest.mark.parametrize("proxy_mode", ["DEFAULT", "FORWARD_ONLY", "TUNNEL_ONLY"])
@pytest.mark.anyio
async def test_http_proxy(
    proxy_server: URL, proxy_mode: str, backend: str, server: Server
) -> None:
    method = b"GET"
    url = (b"http", *server.netloc, b"/")
    headers = [server.host_header]
    max_connections = 1
    async with httpcore.AsyncHTTPProxy(
        proxy_server,
        proxy_mode=proxy_mode,
        max_connections=max_connections,
        backend=backend,
    ) as http:
        status_code, headers, stream, ext = await http.arequest(method, url, headers)
        await read_body(stream)

        assert status_code == 200
        reason = "OK" if server.sends_reason else ""
        assert ext == {"http_version": "HTTP/1.1", "reason": reason}


@pytest.mark.parametrize("proxy_mode", ["DEFAULT", "FORWARD_ONLY", "TUNNEL_ONLY"])
@pytest.mark.parametrize("protocol,port", [(b"http", 80), (b"https", 443)])
@pytest.mark.trio
async def test_proxy_socket_does_not_leak_when_the_connection_hasnt_been_added_to_pool(
    proxy_server: URL,
    server: Server,
    proxy_mode: str,
    protocol: bytes,
    port: int,
):
    method = b"GET"
    url = (protocol, b"blockedhost.example.com", port, b"/")
    headers = [(b"host", b"blockedhost.example.com")]

    with pytest.warns(None) as recorded_warnings:
        async with httpcore.AsyncHTTPProxy(proxy_server, proxy_mode=proxy_mode) as http:
            for _ in range(100):
                try:
                    _ = await http.arequest(method, url, headers)
                except (httpcore.ProxyError, httpcore.RemoteProtocolError):
                    pass

    # have to filter out https://github.com/encode/httpx/issues/825 from other tests
    warnings = [
        *filter(lambda warn: "asyncio" not in warn.filename, recorded_warnings.list)
    ]

    assert len(warnings) == 0


@pytest.mark.anyio
async def test_http_request_local_address(backend: str, server: Server) -> None:
    if backend == "auto" and lookup_async_backend() == "trio":
        pytest.skip("The trio backend does not support local_address")

    async with httpcore.AsyncConnectionPool(
        backend=backend, local_address="0.0.0.0"
    ) as http:
        method = b"GET"
        url = (b"http", *server.netloc, b"/")
        headers = [server.host_header]
        status_code, headers, stream, ext = await http.arequest(method, url, headers)
        await read_body(stream)

        assert status_code == 200
        reason = "OK" if server.sends_reason else ""
        assert ext == {"http_version": "HTTP/1.1", "reason": reason}
        assert len(http._connections[url[:3]]) == 1  # type: ignore


# mitmproxy does not support forwarding HTTPS requests
@pytest.mark.parametrize("proxy_mode", ["DEFAULT", "TUNNEL_ONLY"])
@pytest.mark.parametrize("http2", [False, True])
@pytest.mark.anyio
async def test_proxy_https_requests(
    proxy_server: URL,
    proxy_mode: str,
    http2: bool,
    https_server: Server,
) -> None:
    method = b"GET"
    url = (b"https", *https_server.netloc, b"/")
    headers = [https_server.host_header]
    max_connections = 1
    async with httpcore.AsyncHTTPProxy(
        proxy_server,
        proxy_mode=proxy_mode,
        max_connections=max_connections,
        http2=http2,
    ) as http:
        status_code, headers, stream, ext = await http.arequest(method, url, headers)
        _ = await read_body(stream)

        assert status_code == 200
        assert ext["http_version"] == "HTTP/2" if http2 else "HTTP/1.1"
        assert ext.get("reason", "") == "" if http2 else "OK"


@pytest.mark.parametrize(
    "http2,keepalive_expiry,expected_during_active,expected_during_idle",
    [
        (
            False,
            60.0,
            {HTTPS_SERVER_URL: ["HTTP/1.1, ACTIVE", "HTTP/1.1, ACTIVE"]},
            {HTTPS_SERVER_URL: ["HTTP/1.1, IDLE", "HTTP/1.1, IDLE"]},
        ),
        (
            True,
            60.0,
            {HTTPS_SERVER_URL: ["HTTP/2, ACTIVE, 2 streams"]},
            {HTTPS_SERVER_URL: ["HTTP/2, IDLE, 0 streams"]},
        ),
        (
            False,
            0.0,
            {HTTPS_SERVER_URL: ["HTTP/1.1, ACTIVE", "HTTP/1.1, ACTIVE"]},
            {},
        ),
        (
            True,
            0.0,
            {HTTPS_SERVER_URL: ["HTTP/2, ACTIVE, 2 streams"]},
            {},
        ),
    ],
)
@pytest.mark.anyio
async def test_connection_pool_get_connection_info(
    http2: bool,
    keepalive_expiry: float,
    expected_during_active: dict,
    expected_during_idle: dict,
    backend: str,
    https_server: Server,
) -> None:
    async with httpcore.AsyncConnectionPool(
        http2=http2, keepalive_expiry=keepalive_expiry, backend=backend
    ) as http:
        method = b"GET"
        url = (b"https", *https_server.netloc, b"/")
        headers = [https_server.host_header]

        _, _, stream_1, _ = await http.arequest(method, url, headers)
        _, _, stream_2, _ = await http.arequest(method, url, headers)

        try:
            stats = await http.get_connection_info()
            assert stats == expected_during_active
        finally:
            await read_body(stream_1)
            await read_body(stream_2)

        stats = await http.get_connection_info()
        assert stats == expected_during_idle

    stats = await http.get_connection_info()
    assert stats == {}


@pytest.mark.skipif(
    platform.system() not in ("Linux", "Darwin"),
    reason="Unix Domain Sockets only exist on Unix",
)
@pytest.mark.anyio
async def test_http_request_unix_domain_socket(
    uds_server: UvicornServer, backend: str
) -> None:
    uds = uds_server.config.uds
    assert uds is not None
    async with httpcore.AsyncConnectionPool(uds=uds, backend=backend) as http:
        method = b"GET"
        url = (b"http", b"localhost", None, b"/")
        headers = [(b"host", b"localhost")]
        status_code, headers, stream, ext = await http.arequest(method, url, headers)
        assert status_code == 200
        assert ext == {"http_version": "HTTP/1.1", "reason": "OK"}
        body = await read_body(stream)
        assert body == b"Hello, world!"


@pytest.mark.parametrize("max_keepalive", [1, 3, 5])
@pytest.mark.parametrize("connections_number", [4])
@pytest.mark.anyio
async def test_max_keepalive_connections_handled_correctly(
    max_keepalive: int, connections_number: int, backend: str, server: Server
) -> None:
    async with httpcore.AsyncConnectionPool(
        max_keepalive_connections=max_keepalive, keepalive_expiry=60, backend=backend
    ) as http:
        method = b"GET"
        url = (b"http", *server.netloc, b"/")
        headers = [server.host_header]

        connections_streams = []
        for _ in range(connections_number):
            _, _, stream, _ = await http.arequest(method, url, headers)
            connections_streams.append(stream)

        try:
            for i in range(len(connections_streams)):
                await read_body(connections_streams[i])
        finally:
            stats = await http.get_connection_info()

            connections_in_pool = next(iter(stats.values()))
            assert len(connections_in_pool) == min(connections_number, max_keepalive)


@pytest.mark.anyio
async def test_explicit_backend_name(server: Server) -> None:
    async with httpcore.AsyncConnectionPool(backend=lookup_async_backend()) as http:
        method = b"GET"
        url = (b"http", *server.netloc, b"/")
        headers = [server.host_header]
        status_code, headers, stream, ext = await http.arequest(method, url, headers)
        await read_body(stream)

        assert status_code == 200
<<<<<<< HEAD
        reason = "OK" if server.sends_reason else ""
        assert ext == {"http_version": "HTTP/1.1", "reason": reason}
        assert len(http._connections[url[:3]]) == 1  # type: ignore
=======
        assert ext == {"http_version": "HTTP/1.1", "reason": "OK"}
        assert len(http._connections[url[:3]]) == 1  # type: ignore


@pytest.mark.anyio
@pytest.mark.usefixtures("too_many_open_files_minus_one")
@pytest.mark.skipif(platform.system() != "Linux", reason="Only a problem on Linux")
async def test_broken_socket_detection_many_open_files(
    backend: str, server: Server
) -> None:
    """
    Regression test for: https://github.com/encode/httpcore/issues/182
    """
    async with httpcore.AsyncConnectionPool(backend=backend) as http:
        method = b"GET"
        url = (b"http", *server.netloc, b"/")
        headers = [server.host_header]

        # * First attempt will be successful because it will grab the last
        # available fd before what select() supports on the platform.
        # * Second attempt would have failed without a fix, due to a "filedescriptor
        # out of range in select()" exception.
        for _ in range(2):
            status_code, response_headers, stream, ext = await http.arequest(
                method, url, headers
            )
            await read_body(stream)

            assert status_code == 200
            assert ext == {"http_version": "HTTP/1.1", "reason": "OK"}
            assert len(http._connections[url[:3]]) == 1  # type: ignore


@pytest.mark.anyio
@pytest.mark.parametrize(
    "url",
    [
        pytest.param((b"http", b"localhost", 12345, b"/"), id="connection-refused"),
        pytest.param(
            (b"http", b"doesnotexistatall.org", None, b"/"), id="dns-resolution-failed"
        ),
    ],
)
async def test_cannot_connect_tcp(backend: str, url) -> None:
    """
    A properly wrapped error is raised when connecting to the server fails.
    """
    async with httpcore.AsyncConnectionPool(backend=backend) as http:
        method = b"GET"
        with pytest.raises(httpcore.ConnectError):
            await http.arequest(method, url)


@pytest.mark.anyio
async def test_cannot_connect_uds(backend: str) -> None:
    """
    A properly wrapped error is raised when connecting to the UDS server fails.
    """
    uds = "/tmp/doesnotexist.sock"
    method = b"GET"
    url = (b"http", b"localhost", None, b"/")
    async with httpcore.AsyncConnectionPool(backend=backend, uds=uds) as http:
        with pytest.raises(httpcore.ConnectError):
            await http.arequest(method, url)
>>>>>>> be933fe7
<|MERGE_RESOLUTION|>--- conflicted
+++ resolved
@@ -400,12 +400,8 @@
         await read_body(stream)
 
         assert status_code == 200
-<<<<<<< HEAD
-        reason = "OK" if server.sends_reason else ""
-        assert ext == {"http_version": "HTTP/1.1", "reason": reason}
-        assert len(http._connections[url[:3]]) == 1  # type: ignore
-=======
-        assert ext == {"http_version": "HTTP/1.1", "reason": "OK"}
+        reason = "OK" if server.sends_reason else ""
+        assert ext == {"http_version": "HTTP/1.1", "reason": reason}
         assert len(http._connections[url[:3]]) == 1  # type: ignore
 
 
@@ -468,5 +464,4 @@
     url = (b"http", b"localhost", None, b"/")
     async with httpcore.AsyncConnectionPool(backend=backend, uds=uds) as http:
         with pytest.raises(httpcore.ConnectError):
-            await http.arequest(method, url)
->>>>>>> be933fe7
+            await http.arequest(method, url)