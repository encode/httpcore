--- conflicted
+++ resolved
@@ -1,10 +1,7 @@
 import platform
-<<<<<<< HEAD
+import sys
 from functools import partial
 from typing import AsyncIterable
-=======
-import sys
->>>>>>> 8fae4aa8
 
 import pytest
 
@@ -486,10 +483,6 @@
     url = (b"http", b"localhost", None, b"/")
     async with httpcore.AsyncConnectionPool(backend=backend, uds=uds) as http:
         with pytest.raises(httpcore.ConnectError):
-<<<<<<< HEAD
-            async with http.arequest(method, url) as _:
-                pass
-=======
             await http.arequest(method, url)
 
 
@@ -528,5 +521,4 @@
 
     async with httpcore.AsyncConnectionPool(uds=uds, backend=backend) as http:
         with pytest.raises(httpcore.ConnectTimeout):
-            await http.arequest(method, url, headers, ext=ext)
->>>>>>> 8fae4aa8
+            await http.arequest(method, url, headers, ext=ext)