--- conflicted
+++ resolved
@@ -290,34 +290,6 @@
         method = b"GET"
         url = (b"https", b"example.org", 443, b"/")
         headers = [(b"host", b"example.org")]
-<<<<<<< HEAD
-        for _ in range(2):
-            _ = await http.request(method, url, headers)
-        stats = http.get_connection_info()
-        assert stats == {"https://example.org": expected}
-
-
-@pytest.mark.skipif(
-    platform.system() not in ("Linux", "Darwin"),
-    reason="Unix Domain Sockets only exist on Unix",
-)
-@pytest.mark.usefixtures("async_environment")
-async def test_http_request_unix_domain_socket(uds_server) -> None:
-    uds = uds_server.config.uds
-    assert uds is not None
-    async with httpcore.AsyncConnectionPool(uds=uds) as http:
-        method = b"GET"
-        url = (b"http", b"localhost", None, b"/")
-        headers = [(b"host", b"localhost")]
-        http_version, status_code, reason, headers, stream = await http.request(
-            method, url, headers
-        )
-        assert http_version == b"HTTP/1.1"
-        assert status_code == 200
-        assert reason == b"OK"
-        body = await read_body(stream)
-        assert body == b"Hello, world!"
-=======
 
         _, _, _, _, stream_1 = await http.request(method, url, headers)
         _, _, _, _, stream_2 = await http.request(method, url, headers)
@@ -334,4 +306,25 @@
 
     stats = await http.get_connection_info()
     assert stats == {}
->>>>>>> bf88f29f
+
+
+@pytest.mark.skipif(
+    platform.system() not in ("Linux", "Darwin"),
+    reason="Unix Domain Sockets only exist on Unix",
+)
+@pytest.mark.usefixtures("async_environment")
+async def test_http_request_unix_domain_socket(uds_server) -> None:
+    uds = uds_server.config.uds
+    assert uds is not None
+    async with httpcore.AsyncConnectionPool(uds=uds) as http:
+        method = b"GET"
+        url = (b"http", b"localhost", None, b"/")
+        headers = [(b"host", b"localhost")]
+        http_version, status_code, reason, headers, stream = await http.request(
+            method, url, headers
+        )
+        assert http_version == b"HTTP/1.1"
+        assert status_code == 200
+        assert reason == b"OK"
+        body = await read_body(stream)
+        assert body == b"Hello, world!"