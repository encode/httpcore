--- conflicted
+++ resolved
@@ -6,25 +6,16 @@
 import pytest
 
 from httpcore import (
-<<<<<<< HEAD
+    SOCKET_OPTION,
     AsyncHTTPConnection,
+    AsyncMockBackend,
+    AsyncMockStream,
+    AsyncNetworkStream,
     ConnectError,
     ConnectionNotAvailable,
     Origin,
     WriteError,
 )
-from httpcore.backends.base import AsyncNetworkStream
-from httpcore.backends.mock import AsyncMockBackend, AsyncMockStream
-=======
-    SOCKET_OPTION,
-    AsyncHTTPConnection,
-    AsyncMockBackend,
-    AsyncNetworkStream,
-    ConnectError,
-    ConnectionNotAvailable,
-    Origin,
-)
->>>>>>> 327e8bdf
 
 
 @pytest.mark.anyio
