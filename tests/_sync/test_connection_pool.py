--- conflicted
+++ resolved
@@ -187,12 +187,7 @@
         (
             "httpcore.connection",
             logging.DEBUG,
-<<<<<<< HEAD
-            "connection.connect_tcp.started host='example.com' "
-            "port=80 local_address=None timeout=None socket_options=()",
-=======
-            "connect_tcp.started host='example.com' port=80 local_address=None timeout=None",
->>>>>>> 1fc34892
+            "connect_tcp.started host='example.com' port=80 local_address=None timeout=None socket_options=()",
         ),
         (
             "httpcore.connection",
