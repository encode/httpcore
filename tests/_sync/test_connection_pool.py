--- conflicted
+++ resolved
@@ -1,10 +1,6 @@
-<<<<<<< HEAD
 import contextlib
+import logging
 from typing import List, Optional, Type
-=======
-import logging
-from typing import List, Optional
->>>>>>> e313e971
 
 import pytest
 from tests import concurrency
