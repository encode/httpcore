--- conflicted
+++ resolved
@@ -115,7 +115,6 @@
 
 
 @pytest.fixture(scope="session")
-<<<<<<< HEAD
 def localhost_cert_private_key_file(
     localhost_cert: trustme.LeafCert,
 ) -> typing.Iterator[str]:
@@ -143,9 +142,6 @@
     )
     with server.serve_in_thread():
         yield server
-=======
-def https_server() -> Server:
-    return Server(SERVER_HOST, port=443)
 
 
 @pytest.fixture(scope="function")
@@ -171,5 +167,4 @@
         yield
     finally:
         for f in files:
-            f.close()
->>>>>>> be933fe7
+            f.close()