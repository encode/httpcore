--use-feature="2020-resolver"

-e .[http2]

# Optionals
<<<<<<< HEAD
anyio ~= 2.0
curio >= 1.4
trio
trio-typing
=======
trio==0.16.0
trio-typing==0.5.0
curio==1.4
>>>>>>> 044b3f87

# Docs
mkautodoc==0.1.0
mkdocs==1.1.2
mkdocs-material==5.5.12

# Packaging
twine==3.2.0
wheel==0.35.1

# Tests & Linting
<<<<<<< HEAD
autoflake
=======
anyio==2.0.0
autoflake==1.4
>>>>>>> 044b3f87
black==20.8b1
flake8==3.8.3
flake8-bugbear==20.1.4
flake8-pie==0.6.1
isort==5.5.2
mitmproxy==5.2
mypy==0.782
pytest==6.0.2
pytest-cov==2.10.1
trustme==0.6.0
uvicorn==0.11.8<|MERGE_RESOLUTION|>--- conflicted
+++ resolved
@@ -3,16 +3,9 @@
 -e .[http2]
 
 # Optionals
-<<<<<<< HEAD
-anyio ~= 2.0
-curio >= 1.4
-trio
-trio-typing
-=======
 trio==0.16.0
 trio-typing==0.5.0
 curio==1.4
->>>>>>> 044b3f87
 
 # Docs
 mkautodoc==0.1.0
@@ -24,12 +17,8 @@
 wheel==0.35.1
 
 # Tests & Linting
-<<<<<<< HEAD
-autoflake
-=======
 anyio==2.0.0
 autoflake==1.4
->>>>>>> 044b3f87
 black==20.8b1
 flake8==3.8.3
 flake8-bugbear==20.1.4
