-e .[http2]

# Optionals
trio==0.19.0
trio-typing==0.5.1
curio==1.4; python_version < '3.7'
curio==1.5; python_version >= '3.7'

# Docs
# https://github.com/sphinx-doc/sphinx/issues/9505
sphinx @ https://github.com/sphinx-doc/sphinx/archive/03bf83365eb7a5180e93a3ccd5c050f5da36c489.tar.gz; python_version >= '3.10'
sphinx==4.1.2; python_version < '3.10'
sphinx-autobuild==2021.3.14
myst-parser==0.15.1
furo==2021.7.31b41
ghp-import==2.0.1
# myst-parser + docutils==0.17 has a bug: https://github.com/executablebooks/MyST-Parser/issues/343
docutils==0.17.1

# Packaging
twine==3.4.2
wheel==0.36.2

# Tests & Linting
<<<<<<< HEAD
anyio~=3.2
=======
anyio==3.3.0
>>>>>>> 107c038c
autoflake==1.4
black==21.7b0
coverage==5.5
flake8==3.9.2
flake8-bugbear==21.4.3
flake8-pie==0.6.1
hypercorn==0.11.2; python_version >= '3.7'
isort==5.9.3
mypy==0.910
pproxy==2.7.8
pytest==6.2.4
pytest-trio==0.7.0
pytest-asyncio==0.15.1
trustme==0.8.0
uvicorn==0.12.1; python_version < '3.7'<|MERGE_RESOLUTION|>--- conflicted
+++ resolved
@@ -22,11 +22,8 @@
 wheel==0.36.2
 
 # Tests & Linting
-<<<<<<< HEAD
-anyio~=3.2
-=======
+
 anyio==3.3.0
->>>>>>> 107c038c
 autoflake==1.4
 black==21.7b0
 coverage==5.5
