-e .[asyncio,trio,http2,socks]

# Docs
mkdocs==1.5.3
mkdocs-autorefs==0.5.0
mkdocs-material==9.4.7
mkdocs-material-extensions==1.3
mkdocstrings[python-legacy]==0.22.0
jinja2==3.1.2

# Packaging
build==1.0.3
twine

# Tests & Linting
<<<<<<< HEAD
=======
black==23.10.1
>>>>>>> 08b3eee9
coverage[toml]==7.3.0
ruff==0.1.3
mypy==1.5.1
trio-typing==0.9.0
types-certifi==2021.10.8.3
pytest==7.4.3
pytest-httpbin==2.0.0
pytest-trio==0.7.0
werkzeug<2.1  # See: https://github.com/postmanlabs/httpbin/issues/673<|MERGE_RESOLUTION|>--- conflicted
+++ resolved
@@ -13,10 +13,6 @@
 twine
 
 # Tests & Linting
-<<<<<<< HEAD
-=======
-black==23.10.1
->>>>>>> 08b3eee9
 coverage[toml]==7.3.0
 ruff==0.1.3
 mypy==1.5.1
