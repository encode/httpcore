-e .[asyncio,trio,http2,socks]

# Docs
mkdocs==1.5.3
mkdocs-autorefs==0.5.0
mkdocs-material==9.4.2
mkdocs-material-extensions==1.2
mkdocstrings[python-legacy]==0.22.0
jinja2==3.1.2

# Packaging
build==1.0.3
twine

# Tests & Linting
<<<<<<< HEAD
=======
anyio==4.0.0
>>>>>>> 5ebdf27a
black==23.7.0
coverage[toml]==7.3.0
ruff==0.0.291
mypy==1.5.1
trio-typing==0.8.0
types-certifi==2021.10.8.3
pytest==7.4.0
pytest-httpbin==2.0.0
pytest-trio==0.7.0
werkzeug<2.1  # See: https://github.com/postmanlabs/httpbin/issues/673<|MERGE_RESOLUTION|>--- conflicted
+++ resolved
@@ -13,10 +13,6 @@
 twine
 
 # Tests & Linting
-<<<<<<< HEAD
-=======
-anyio==4.0.0
->>>>>>> 5ebdf27a
 black==23.7.0
 coverage[toml]==7.3.0
 ruff==0.0.291
