:::{include} ../README.md
:::

<!-- Table of Content entries, shown in left sidebar. -->

:::{toctree}
:hidden:
:caption: Usage

api
:::

:::{toctree}
:hidden:
:caption: Development

<<<<<<< HEAD
Some things HTTP Core does do:

* Sending HTTP requests.
* Provides both sync and async interfaces.
* Supports HTTP/1.1 and HTTP/2.
* Async backend support for `asyncio`, `trio` and `curio`.
* Automatic connection pooling.
* HTTP(S) proxy support.

## Installation

For HTTP/1.1 only support, install with...

```shell
$ pip install httpcore
```

For HTTP/1.1 and HTTP/2 support, install with...

```shell
$ pip install httpcore[http2]
```

## Quickstart

Here's an example of making an HTTP GET request using `httpcore`...

```python
with httpcore.SyncConnectionPool() as http:
    status_code, headers, stream, extensions = http.request(
        method=b'GET',
        url=(b'https', b'example.org', 443, b'/'),
        headers=[(b'host', b'example.org'), (b'user-agent', 'httpcore')]
    )

    try:
        body = b''.join([chunk for chunk in stream])
    finally:
        stream.close()

    print(status_code, body)
```

Or, using async...

```python
async with httpcore.AsyncConnectionPool() as http:
    status_code, headers, stream, extensions = await http.handle_async_request(
        method=b'GET',
        url=(b'https', b'example.org', 443, b'/'),
        headers=[(b'host', b'example.org'), (b'user-agent', 'httpcore')]
    )

    try:
        body = b''.join([chunk async for chunk in stream])
    finally:
        await stream.aclose()

    print(status_code, body)
```

## Motivation

You probably don't want to be using HTTP Core directly. It might make sense if
you're writing something like a proxy service in Python, and you just want
something at the lowest possible level, but more typically you'll want to use
a higher level client library, such as `httpx`.

The motivation for `httpcore` is:

* To provide a reusable low-level client library, that other packages can then build on top of.
* To provide a *really clear interface split* between the networking code and client logic,
  so that each is easier to understand and reason_phrase about in isolation.
=======
contributing
Changelog <https://github.com/encode/httpcore/blob/master/CHANGELOG.md>
License <https://github.com/encode/httpcore/blob/master/LICENSE.md>
Source Code <https://github.com/encode/httpcore>
:::
>>>>>>> 57e43d82
<|MERGE_RESOLUTION|>--- conflicted
+++ resolved
@@ -14,84 +14,8 @@
 :hidden:
 :caption: Development
 
-<<<<<<< HEAD
-Some things HTTP Core does do:
-
-* Sending HTTP requests.
-* Provides both sync and async interfaces.
-* Supports HTTP/1.1 and HTTP/2.
-* Async backend support for `asyncio`, `trio` and `curio`.
-* Automatic connection pooling.
-* HTTP(S) proxy support.
-
-## Installation
-
-For HTTP/1.1 only support, install with...
-
-```shell
-$ pip install httpcore
-```
-
-For HTTP/1.1 and HTTP/2 support, install with...
-
-```shell
-$ pip install httpcore[http2]
-```
-
-## Quickstart
-
-Here's an example of making an HTTP GET request using `httpcore`...
-
-```python
-with httpcore.SyncConnectionPool() as http:
-    status_code, headers, stream, extensions = http.request(
-        method=b'GET',
-        url=(b'https', b'example.org', 443, b'/'),
-        headers=[(b'host', b'example.org'), (b'user-agent', 'httpcore')]
-    )
-
-    try:
-        body = b''.join([chunk for chunk in stream])
-    finally:
-        stream.close()
-
-    print(status_code, body)
-```
-
-Or, using async...
-
-```python
-async with httpcore.AsyncConnectionPool() as http:
-    status_code, headers, stream, extensions = await http.handle_async_request(
-        method=b'GET',
-        url=(b'https', b'example.org', 443, b'/'),
-        headers=[(b'host', b'example.org'), (b'user-agent', 'httpcore')]
-    )
-
-    try:
-        body = b''.join([chunk async for chunk in stream])
-    finally:
-        await stream.aclose()
-
-    print(status_code, body)
-```
-
-## Motivation
-
-You probably don't want to be using HTTP Core directly. It might make sense if
-you're writing something like a proxy service in Python, and you just want
-something at the lowest possible level, but more typically you'll want to use
-a higher level client library, such as `httpx`.
-
-The motivation for `httpcore` is:
-
-* To provide a reusable low-level client library, that other packages can then build on top of.
-* To provide a *really clear interface split* between the networking code and client logic,
-  so that each is easier to understand and reason_phrase about in isolation.
-=======
 contributing
 Changelog <https://github.com/encode/httpcore/blob/master/CHANGELOG.md>
 License <https://github.com/encode/httpcore/blob/master/LICENSE.md>
 Source Code <https://github.com/encode/httpcore>
-:::
->>>>>>> 57e43d82
+:::