import logging
import ssl
from base64 import b64encode
from typing import Iterable, List, Mapping, Optional, Sequence, Tuple, Union

from .._backends.base import SOCKET_OPTION, NetworkBackend
from .._exceptions import ProxyError
from .._models import (
    URL,
    Origin,
    Request,
    Response,
    enforce_bytes,
    enforce_headers,
    enforce_url,
)
from .._ssl import default_ssl_context
from .._synchronization import Lock
from .._trace import Trace
from .connection import HTTPConnection
from .connection_pool import ConnectionPool
from .http11 import HTTP11Connection
from .interfaces import ConnectionInterface

HeadersAsSequence = Sequence[Tuple[Union[bytes, str], Union[bytes, str]]]
HeadersAsMapping = Mapping[Union[bytes, str], Union[bytes, str]]


logger = logging.getLogger("httpcore.proxy")


def merge_headers(
    default_headers: Optional[Sequence[Tuple[bytes, bytes]]] = None,
    override_headers: Optional[Sequence[Tuple[bytes, bytes]]] = None,
) -> List[Tuple[bytes, bytes]]:
    """
    Append default_headers and override_headers, de-duplicating if a key exists
    in both cases.
    """
    default_headers = [] if default_headers is None else list(default_headers)
    override_headers = [] if override_headers is None else list(override_headers)
    has_override = set(key.lower() for key, value in override_headers)
    default_headers = [
        (key, value)
        for key, value in default_headers
        if key.lower() not in has_override
    ]
    return default_headers + override_headers


def build_auth_header(username: bytes, password: bytes) -> bytes:
    userpass = username + b":" + password
    return b"Basic " + b64encode(userpass)


class HTTPProxy(ConnectionPool):
    """
    A connection pool that sends requests via an HTTP proxy.
    """

    def __init__(
        self,
        proxy_url: Union[URL, bytes, str],
        proxy_auth: Optional[Tuple[Union[bytes, str], Union[bytes, str]]] = None,
        proxy_headers: Union[HeadersAsMapping, HeadersAsSequence, None] = None,
        ssl_context: Optional[ssl.SSLContext] = None,
        proxy_ssl_context: Optional[ssl.SSLContext] = None,
        max_connections: Optional[int] = 10,
        max_keepalive_connections: Optional[int] = None,
        keepalive_expiry: Optional[float] = None,
        http1: bool = True,
        http2: bool = False,
        retries: int = 0,
        local_address: Optional[str] = None,
        uds: Optional[str] = None,
        network_backend: Optional[NetworkBackend] = None,
        socket_options: Optional[Iterable[SOCKET_OPTION]] = None,
    ) -> None:
        """
        A connection pool for making HTTP requests.

        Parameters:
            proxy_url: The URL to use when connecting to the proxy server.
                For example `"http://127.0.0.1:8080/"`.
            proxy_auth: Any proxy authentication as a two-tuple of
                (username, password). May be either bytes or ascii-only str.
            proxy_headers: Any HTTP headers to use for the proxy requests.
                For example `{"Proxy-Authorization": "Basic <username>:<password>"}`.
            ssl_context: An SSL context to use for verifying connections.
                If not specified, the default `httpcore.default_ssl_context()`
                will be used.
            proxy_ssl_context: The same as `ssl_context`, but for a proxy server rather than a remote origin.
            max_connections: The maximum number of concurrent HTTP connections that
                the pool should allow. Any attempt to send a request on a pool that
                would exceed this amount will block until a connection is available.
            max_keepalive_connections: The maximum number of idle HTTP connections
                that will be maintained in the pool.
            keepalive_expiry: The duration in seconds that an idle HTTP connection
                may be maintained for before being expired from the pool.
            http1: A boolean indicating if HTTP/1.1 requests should be supported
                by the connection pool. Defaults to True.
            http2: A boolean indicating if HTTP/2 requests should be supported by
                the connection pool. Defaults to False.
            retries: The maximum number of retries when trying to establish
                a connection.
            local_address: Local address to connect from. Can also be used to
                connect using a particular address family. Using
                `local_address="0.0.0.0"` will connect using an `AF_INET` address
                (IPv4), while using `local_address="::"` will connect using an
                `AF_INET6` address (IPv6).
            uds: Path to a Unix Domain Socket to use instead of TCP sockets.
            network_backend: A backend instance to use for handling network I/O.
        """
        super().__init__(
            ssl_context=ssl_context,
            max_connections=max_connections,
            max_keepalive_connections=max_keepalive_connections,
            keepalive_expiry=keepalive_expiry,
            http1=http1,
            http2=http2,
            network_backend=network_backend,
            retries=retries,
            local_address=local_address,
            uds=uds,
            socket_options=socket_options,
        )
<<<<<<< HEAD
        self._ssl_context = ssl_context
        self._proxy_ssl_context = proxy_ssl_context
=======

>>>>>>> f30da8c7
        self._proxy_url = enforce_url(proxy_url, name="proxy_url")
        if (
            self._proxy_url.scheme == b"http" and proxy_ssl_context is not None
        ):  # pragma: no cover
            raise RuntimeError(
                "The `proxy_ssl_context` argument is not allowed for the http scheme"
            )

        self._ssl_context = ssl_context
        self._proxy_ssl_context = proxy_ssl_context
        self._proxy_headers = enforce_headers(proxy_headers, name="proxy_headers")
        if proxy_auth is not None:
            username = enforce_bytes(proxy_auth[0], name="proxy_auth")
            password = enforce_bytes(proxy_auth[1], name="proxy_auth")
            authorization = build_auth_header(username, password)
            self._proxy_headers = [
                (b"Proxy-Authorization", authorization)
            ] + self._proxy_headers

    def create_connection(self, origin: Origin) -> ConnectionInterface:
        if origin.scheme == b"http":
            return ForwardHTTPConnection(
                proxy_origin=self._proxy_url.origin,
                proxy_headers=self._proxy_headers,
                remote_origin=origin,
                keepalive_expiry=self._keepalive_expiry,
                network_backend=self._network_backend,
                proxy_ssl_context=self._proxy_ssl_context,
            )
        return TunnelHTTPConnection(
            proxy_origin=self._proxy_url.origin,
            proxy_headers=self._proxy_headers,
            remote_origin=origin,
            ssl_context=self._ssl_context,
            proxy_ssl_context=self._proxy_ssl_context,
            keepalive_expiry=self._keepalive_expiry,
            http1=self._http1,
            http2=self._http2,
            network_backend=self._network_backend,
        )


class ForwardHTTPConnection(ConnectionInterface):
    def __init__(
        self,
        proxy_origin: Origin,
        remote_origin: Origin,
        proxy_headers: Union[HeadersAsMapping, HeadersAsSequence, None] = None,
        keepalive_expiry: Optional[float] = None,
        network_backend: Optional[NetworkBackend] = None,
        socket_options: Optional[Iterable[SOCKET_OPTION]] = None,
        proxy_ssl_context: Optional[ssl.SSLContext] = None,
    ) -> None:
        self._connection = HTTPConnection(
            origin=proxy_origin,
            keepalive_expiry=keepalive_expiry,
            network_backend=network_backend,
            socket_options=socket_options,
            ssl_context=proxy_ssl_context,
        )
        self._proxy_origin = proxy_origin
        self._proxy_headers = enforce_headers(proxy_headers, name="proxy_headers")
        self._remote_origin = remote_origin

    def handle_request(self, request: Request) -> Response:
        headers = merge_headers(self._proxy_headers, request.headers)
        url = URL(
            scheme=self._proxy_origin.scheme,
            host=self._proxy_origin.host,
            port=self._proxy_origin.port,
            target=bytes(request.url),
        )
        proxy_request = Request(
            method=request.method,
            url=url,
            headers=headers,
            content=request.stream,
            extensions=request.extensions,
        )
        return self._connection.handle_request(proxy_request)

    def can_handle_request(self, origin: Origin) -> bool:
        return origin == self._remote_origin

    def close(self) -> None:
        self._connection.close()

    def info(self) -> str:
        return self._connection.info()

    def is_available(self) -> bool:
        return self._connection.is_available()

    def has_expired(self) -> bool:
        return self._connection.has_expired()

    def is_idle(self) -> bool:
        return self._connection.is_idle()

    def is_closed(self) -> bool:
        return self._connection.is_closed()

    def __repr__(self) -> str:
        return f"<{self.__class__.__name__} [{self.info()}]>"


class TunnelHTTPConnection(ConnectionInterface):
    def __init__(
        self,
        proxy_origin: Origin,
        remote_origin: Origin,
        ssl_context: Optional[ssl.SSLContext] = None,
        proxy_ssl_context: Optional[ssl.SSLContext] = None,
        proxy_headers: Optional[Sequence[Tuple[bytes, bytes]]] = None,
        keepalive_expiry: Optional[float] = None,
        http1: bool = True,
        http2: bool = False,
        network_backend: Optional[NetworkBackend] = None,
        socket_options: Optional[Iterable[SOCKET_OPTION]] = None,
    ) -> None:
        self._connection: ConnectionInterface = HTTPConnection(
            origin=proxy_origin,
            keepalive_expiry=keepalive_expiry,
            network_backend=network_backend,
            socket_options=socket_options,
            ssl_context=proxy_ssl_context,
        )
        self._proxy_origin = proxy_origin
        self._remote_origin = remote_origin
        self._ssl_context = ssl_context
        self._proxy_ssl_context = proxy_ssl_context
        self._proxy_headers = enforce_headers(proxy_headers, name="proxy_headers")
        self._keepalive_expiry = keepalive_expiry
        self._http1 = http1
        self._http2 = http2
        self._connect_lock = Lock()
        self._connected = False

    def handle_request(self, request: Request) -> Response:
        timeouts = request.extensions.get("timeout", {})
        timeout = timeouts.get("connect", None)

        with self._connect_lock:
            if not self._connected:
                target = b"%b:%d" % (self._remote_origin.host, self._remote_origin.port)

                connect_url = URL(
                    scheme=self._proxy_origin.scheme,
                    host=self._proxy_origin.host,
                    port=self._proxy_origin.port,
                    target=target,
                )
                connect_headers = merge_headers(
                    [(b"Host", target), (b"Accept", b"*/*")], self._proxy_headers
                )
                connect_request = Request(
                    method=b"CONNECT",
                    url=connect_url,
                    headers=connect_headers,
                    extensions=request.extensions,
                )
                connect_response = self._connection.handle_request(
                    connect_request
                )

                if connect_response.status < 200 or connect_response.status > 299:
                    reason_bytes = connect_response.extensions.get("reason_phrase", b"")
                    reason_str = reason_bytes.decode("ascii", errors="ignore")
                    msg = "%d %s" % (connect_response.status, reason_str)
                    self._connection.close()
                    raise ProxyError(msg)

                stream = connect_response.extensions["network_stream"]

                # Upgrade the stream to SSL
                ssl_context = (
                    default_ssl_context()
                    if self._ssl_context is None
                    else self._ssl_context
                )
                alpn_protocols = ["http/1.1", "h2"] if self._http2 else ["http/1.1"]
                ssl_context.set_alpn_protocols(alpn_protocols)

                kwargs = {
                    "ssl_context": ssl_context,
                    "server_hostname": self._remote_origin.host.decode("ascii"),
                    "timeout": timeout,
                }
                with Trace("start_tls", logger, request, kwargs) as trace:
                    stream = stream.start_tls(**kwargs)
                    trace.return_value = stream

                # Determine if we should be using HTTP/1.1 or HTTP/2
                ssl_object = stream.get_extra_info("ssl_object")
                http2_negotiated = (
                    ssl_object is not None
                    and ssl_object.selected_alpn_protocol() == "h2"
                )

                # Create the HTTP/1.1 or HTTP/2 connection
                if http2_negotiated or (self._http2 and not self._http1):
                    from .http2 import HTTP2Connection

                    self._connection = HTTP2Connection(
                        origin=self._remote_origin,
                        stream=stream,
                        keepalive_expiry=self._keepalive_expiry,
                    )
                else:
                    self._connection = HTTP11Connection(
                        origin=self._remote_origin,
                        stream=stream,
                        keepalive_expiry=self._keepalive_expiry,
                    )

                self._connected = True
        return self._connection.handle_request(request)

    def can_handle_request(self, origin: Origin) -> bool:
        return origin == self._remote_origin

    def close(self) -> None:
        self._connection.close()

    def info(self) -> str:
        return self._connection.info()

    def is_available(self) -> bool:
        return self._connection.is_available()

    def has_expired(self) -> bool:
        return self._connection.has_expired()

    def is_idle(self) -> bool:
        return self._connection.is_idle()

    def is_closed(self) -> bool:
        return self._connection.is_closed()

    def __repr__(self) -> str:
        return f"<{self.__class__.__name__} [{self.info()}]>"<|MERGE_RESOLUTION|>--- conflicted
+++ resolved
@@ -124,12 +124,8 @@
             uds=uds,
             socket_options=socket_options,
         )
-<<<<<<< HEAD
         self._ssl_context = ssl_context
         self._proxy_ssl_context = proxy_ssl_context
-=======
-
->>>>>>> f30da8c7
         self._proxy_url = enforce_url(proxy_url, name="proxy_url")
         if (
             self._proxy_url.scheme == b"http" and proxy_ssl_context is not None
