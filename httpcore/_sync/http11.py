import enum
import logging
import time
from types import TracebackType
from typing import (
    Iterable,
    Iterator,
    List,
    Optional,
    Tuple,
    Type,
    Union,
    cast,
)

import h11

from .._backends.base import NetworkStream
from .._exceptions import (
    ConnectionNotAvailable,
    LocalProtocolError,
    RemoteProtocolError,
    WriteError,
    map_exceptions,
)
from .._models import Origin, Request, Response
from .._synchronization import Lock, ShieldCancellation
from .._trace import Trace
from .interfaces import ConnectionInterface

logger = logging.getLogger("httpcore.http11")


# A subset of `h11.Event` types supported by `_send_event`
H11SendEvent = Union[
    h11.Request,
    h11.Data,
    h11.EndOfMessage,
]


class HTTPConnectionState(enum.IntEnum):
    NEW = 0
    ACTIVE = 1
    IDLE = 2
    CLOSED = 3


class HTTP11Connection(ConnectionInterface):
    READ_NUM_BYTES = 64 * 1024
    MAX_INCOMPLETE_EVENT_SIZE = 100 * 1024

    def __init__(
        self,
        origin: Origin,
        stream: NetworkStream,
        keepalive_expiry: Optional[float] = None,
    ) -> None:
        self._origin = origin
        self._network_stream = stream
        self._keepalive_expiry: Optional[float] = keepalive_expiry
        self._expire_at: Optional[float] = None
        self._state = HTTPConnectionState.NEW
        self._state_lock = Lock()
        self._request_count = 0
        self._h11_state = h11.Connection(
            our_role=h11.CLIENT,
            max_incomplete_event_size=self.MAX_INCOMPLETE_EVENT_SIZE,
        )

    def handle_request(self, request: Request) -> Response:
        if not self.can_handle_request(request.url.origin):
            raise RuntimeError(
                f"Attempted to send request to {request.url.origin} on connection "
                f"to {self._origin}"
            )

        with self._state_lock:
            if self._state in (HTTPConnectionState.NEW, HTTPConnectionState.IDLE):
                self._request_count += 1
                self._state = HTTPConnectionState.ACTIVE
                self._expire_at = None
            else:
                raise ConnectionNotAvailable()

        try:
            kwargs = {"request": request}
<<<<<<< HEAD
            try:
                trace_message = "http11.send_request_headers"
                with Trace(trace_message, request, kwargs) as trace:
                    self._send_request_headers(**kwargs)

                trace_message = "http11.send_request_body"
                with Trace(trace_message, request, kwargs) as trace:
                    self._send_request_body(**kwargs)
            except WriteError:
                # If we get a write error while we're writing the request,
                # then we supress this error and move on to attempting to
                # read the response. Servers can sometimes close the request
                # pre-emptively and then respond with a well formed HTTP
                # error response.
                pass

            trace_message = "http11.receive_response_headers"
            with Trace(trace_message, request, kwargs) as trace:
=======
            with Trace("send_request_headers", logger, request, kwargs) as trace:
                self._send_request_headers(**kwargs)
            with Trace("send_request_body", logger, request, kwargs) as trace:
                self._send_request_body(**kwargs)
            with Trace(
                "receive_response_headers", logger, request, kwargs
            ) as trace:
>>>>>>> 327e8bdf
                (
                    http_version,
                    status,
                    reason_phrase,
                    headers,
                ) = self._receive_response_headers(**kwargs)
                trace.return_value = (
                    http_version,
                    status,
                    reason_phrase,
                    headers,
                )

            return Response(
                status=status,
                headers=headers,
                content=HTTP11ConnectionByteStream(self, request),
                extensions={
                    "http_version": http_version,
                    "reason_phrase": reason_phrase,
                    "network_stream": self._network_stream,
                },
            )
        except BaseException as exc:
            with ShieldCancellation():
                with Trace("response_closed", logger, request) as trace:
                    self._response_closed()
            raise exc

    # Sending the request...

    def _send_request_headers(self, request: Request) -> None:
        timeouts = request.extensions.get("timeout", {})
        timeout = timeouts.get("write", None)

        with map_exceptions({h11.LocalProtocolError: LocalProtocolError}):
            event = h11.Request(
                method=request.method,
                target=request.url.target,
                headers=request.headers,
            )
        self._send_event(event, timeout=timeout)

    def _send_request_body(self, request: Request) -> None:
        timeouts = request.extensions.get("timeout", {})
        timeout = timeouts.get("write", None)

        assert isinstance(request.stream, Iterable)
        for chunk in request.stream:
            event = h11.Data(data=chunk)
            self._send_event(event, timeout=timeout)

        self._send_event(h11.EndOfMessage(), timeout=timeout)

    def _send_event(
        self, event: h11.Event, timeout: Optional[float] = None
    ) -> None:
        bytes_to_send = self._h11_state.send(event)
        if bytes_to_send is not None:
            self._network_stream.write(bytes_to_send, timeout=timeout)

    # Receiving the response...

    def _receive_response_headers(
        self, request: Request
    ) -> Tuple[bytes, int, bytes, List[Tuple[bytes, bytes]]]:
        timeouts = request.extensions.get("timeout", {})
        timeout = timeouts.get("read", None)

        while True:
            event = self._receive_event(timeout=timeout)
            if isinstance(event, h11.Response):
                break
            if (
                isinstance(event, h11.InformationalResponse)
                and event.status_code == 101
            ):
                break

        http_version = b"HTTP/" + event.http_version

        # h11 version 0.11+ supports a `raw_items` interface to get the
        # raw header casing, rather than the enforced lowercase headers.
        headers = event.headers.raw_items()

        return http_version, event.status_code, event.reason, headers

    def _receive_response_body(self, request: Request) -> Iterator[bytes]:
        timeouts = request.extensions.get("timeout", {})
        timeout = timeouts.get("read", None)

        while True:
            event = self._receive_event(timeout=timeout)
            if isinstance(event, h11.Data):
                yield bytes(event.data)
            elif isinstance(event, (h11.EndOfMessage, h11.PAUSED)):
                break

    def _receive_event(
        self, timeout: Optional[float] = None
    ) -> Union[h11.Event, Type[h11.PAUSED]]:
        while True:
            with map_exceptions({h11.RemoteProtocolError: RemoteProtocolError}):
                event = self._h11_state.next_event()

            if event is h11.NEED_DATA:
                data = self._network_stream.read(
                    self.READ_NUM_BYTES, timeout=timeout
                )

                # If we feed this case through h11 we'll raise an exception like:
                #
                #     httpcore.RemoteProtocolError: can't handle event type
                #     ConnectionClosed when role=SERVER and state=SEND_RESPONSE
                #
                # Which is accurate, but not very informative from an end-user
                # perspective. Instead we handle this case distinctly and treat
                # it as a ConnectError.
                if data == b"" and self._h11_state.their_state == h11.SEND_RESPONSE:
                    msg = "Server disconnected without sending a response."
                    raise RemoteProtocolError(msg)

                self._h11_state.receive_data(data)
            else:
                # mypy fails to narrow the type in the above if statement above
                return cast(Union[h11.Event, Type[h11.PAUSED]], event)

    def _response_closed(self) -> None:
        with self._state_lock:
            if (
                self._h11_state.our_state is h11.DONE
                and self._h11_state.their_state is h11.DONE
            ):
                self._state = HTTPConnectionState.IDLE
                self._h11_state.start_next_cycle()
                if self._keepalive_expiry is not None:
                    now = time.monotonic()
                    self._expire_at = now + self._keepalive_expiry
            else:
                self.close()

    # Once the connection is no longer required...

    def close(self) -> None:
        # Note that this method unilaterally closes the connection, and does
        # not have any kind of locking in place around it.
        self._state = HTTPConnectionState.CLOSED
        self._network_stream.close()

    # The ConnectionInterface methods provide information about the state of
    # the connection, allowing for a connection pooling implementation to
    # determine when to reuse and when to close the connection...

    def can_handle_request(self, origin: Origin) -> bool:
        return origin == self._origin

    def is_available(self) -> bool:
        # Note that HTTP/1.1 connections in the "NEW" state are not treated as
        # being "available". The control flow which created the connection will
        # be able to send an outgoing request, but the connection will not be
        # acquired from the connection pool for any other request.
        return self._state == HTTPConnectionState.IDLE

    def has_expired(self) -> bool:
        now = time.monotonic()
        keepalive_expired = self._expire_at is not None and now > self._expire_at

        # If the HTTP connection is idle but the socket is readable, then the
        # only valid state is that the socket is about to return b"", indicating
        # a server-initiated disconnect.
        server_disconnected = (
            self._state == HTTPConnectionState.IDLE
            and self._network_stream.get_extra_info("is_readable")
        )

        return keepalive_expired or server_disconnected

    def is_idle(self) -> bool:
        return self._state == HTTPConnectionState.IDLE

    def is_closed(self) -> bool:
        return self._state == HTTPConnectionState.CLOSED

    def info(self) -> str:
        origin = str(self._origin)
        return (
            f"{origin!r}, HTTP/1.1, {self._state.name}, "
            f"Request Count: {self._request_count}"
        )

    def __repr__(self) -> str:
        class_name = self.__class__.__name__
        origin = str(self._origin)
        return (
            f"<{class_name} [{origin!r}, {self._state.name}, "
            f"Request Count: {self._request_count}]>"
        )

    # These context managers are not used in the standard flow, but are
    # useful for testing or working with connection instances directly.

    def __enter__(self) -> "HTTP11Connection":
        return self

    def __exit__(
        self,
        exc_type: Optional[Type[BaseException]] = None,
        exc_value: Optional[BaseException] = None,
        traceback: Optional[TracebackType] = None,
    ) -> None:
        self.close()


class HTTP11ConnectionByteStream:
    def __init__(self, connection: HTTP11Connection, request: Request) -> None:
        self._connection = connection
        self._request = request
        self._closed = False

    def __iter__(self) -> Iterator[bytes]:
        kwargs = {"request": self._request}
        try:
            with Trace("receive_response_body", logger, self._request, kwargs):
                for chunk in self._connection._receive_response_body(**kwargs):
                    yield chunk
        except BaseException as exc:
            # If we get an exception while streaming the response,
            # we want to close the response (and possibly the connection)
            # before raising that exception.
            with ShieldCancellation():
                self.close()
            raise exc

    def close(self) -> None:
        if not self._closed:
            self._closed = True
            with Trace("response_closed", logger, self._request):
                self._connection._response_closed()<|MERGE_RESOLUTION|>--- conflicted
+++ resolved
@@ -85,34 +85,22 @@
 
         try:
             kwargs = {"request": request}
-<<<<<<< HEAD
             try:
-                trace_message = "http11.send_request_headers"
-                with Trace(trace_message, request, kwargs) as trace:
+                with Trace("send_request_headers", logger, request, kwargs) as trace:
                     self._send_request_headers(**kwargs)
-
-                trace_message = "http11.send_request_body"
-                with Trace(trace_message, request, kwargs) as trace:
+                with Trace("send_request_body", logger, request, kwargs) as trace:
                     self._send_request_body(**kwargs)
-            except WriteError:
+             except WriteError:
                 # If we get a write error while we're writing the request,
                 # then we supress this error and move on to attempting to
                 # read the response. Servers can sometimes close the request
                 # pre-emptively and then respond with a well formed HTTP
                 # error response.
                 pass
-
-            trace_message = "http11.receive_response_headers"
-            with Trace(trace_message, request, kwargs) as trace:
-=======
-            with Trace("send_request_headers", logger, request, kwargs) as trace:
-                self._send_request_headers(**kwargs)
-            with Trace("send_request_body", logger, request, kwargs) as trace:
-                self._send_request_body(**kwargs)
+ 
             with Trace(
                 "receive_response_headers", logger, request, kwargs
             ) as trace:
->>>>>>> 327e8bdf
                 (
                     http_version,
                     status,
