--- conflicted
+++ resolved
@@ -77,16 +77,12 @@
     * **keepalive_expiry** - `Optional[float]` - The maximum time to allow
     before closing a keep-alive connection.
     * **http2** - `bool` - Enable HTTP/2 support.
-<<<<<<< HEAD
     * **uds** - `str` - Path to a Unix Domain Socket to use instead of TCP sockets.
-    * **local_address** - `Optional[str]` - Local address to connect from.
-=======
     * **local_address** - `Optional[str]` - Local address to connect from. Can
     also be used to connect using a particular address family. Using
     `local_address="0.0.0.0"` will connect using an `AF_INET` address (IPv4),
     while using `local_address="::"` will connect using an `AF_INET6` address
     (IPv6).
->>>>>>> bf88f29f
     """
 
     def __init__(
