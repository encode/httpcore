from ssl import SSLContext
from typing import List, Optional, Tuple

from .._backends.auto import SyncLock, SyncSocketStream, SyncBackend
from .._types import URL, Headers, Origin, TimeoutDict
from .._utils import get_logger, url_to_origin
from .base import (
    SyncByteStream,
    SyncHTTPTransport,
    ConnectionState,
    NewConnectionRequired,
)
from .http import SyncBaseHTTPConnection

logger = get_logger(__name__)


class SyncHTTPConnection(SyncHTTPTransport):
    def __init__(
        self,
        origin: Origin,
        http2: bool = False,
        uds: str = None,
        ssl_context: SSLContext = None,
        socket: SyncSocketStream = None,
        local_address: str = None,
    ):
        self.origin = origin
        self.http2 = http2
        self.uds = uds
        self.ssl_context = SSLContext() if ssl_context is None else ssl_context
        self.socket = socket
        self.local_address = local_address

        if self.http2:
            self.ssl_context.set_alpn_protocols(["http/1.1", "h2"])

        self.connection: Optional[SyncBaseHTTPConnection] = None
        self.is_http11 = False
        self.is_http2 = False
        self.connect_failed = False
        self.expires_at: Optional[float] = None
        self.backend = SyncBackend()

    def __repr__(self) -> str:
        http_version = "UNKNOWN"
        if self.is_http11:
            http_version = "HTTP/1.1"
        elif self.is_http2:
            http_version = "HTTP/2"
        return f"<SyncHTTPConnection http_version={http_version} state={self.state}>"

    def info(self) -> str:
        if self.connection is None:
            return "Not connected"
        elif self.state == ConnectionState.PENDING:
            return "Connecting"
        return self.connection.info()

    @property
    def request_lock(self) -> SyncLock:
        # We do this lazily, to make sure backend autodetection always
        # runs within an async context.
        if not hasattr(self, "_request_lock"):
            self._request_lock = self.backend.create_lock()
        return self._request_lock

    def request(
        self,
        method: bytes,
        url: URL,
        headers: Headers = None,
        stream: SyncByteStream = None,
        timeout: TimeoutDict = None,
    ) -> Tuple[bytes, int, bytes, List[Tuple[bytes, bytes]], SyncByteStream]:
        assert url_to_origin(url) == self.origin
        with self.request_lock:
            if self.state == ConnectionState.PENDING:
                if not self.socket:
                    logger.trace(
                        "open_socket origin=%r timeout=%r", self.origin, timeout
                    )
                    self.socket = self._open_socket(timeout)
                self._create_connection(self.socket)
            elif self.state in (ConnectionState.READY, ConnectionState.IDLE):
                pass
            elif self.state == ConnectionState.ACTIVE and self.is_http2:
                pass
            else:
                raise NewConnectionRequired()

        assert self.connection is not None
        logger.trace(
            "connection.request method=%r url=%r headers=%r", method, url, headers
        )
        return self.connection.request(method, url, headers, stream, timeout)

    def _open_socket(self, timeout: TimeoutDict = None) -> SyncSocketStream:
        scheme, hostname, port = self.origin
        timeout = {} if timeout is None else timeout
        ssl_context = self.ssl_context if scheme == b"https" else None
        try:
<<<<<<< HEAD
            if self.uds is None:
                return self.backend.open_tcp_stream(
                    hostname, port, ssl_context, timeout
                )
            else:
                return self.backend.open_uds_stream(
                    self.uds, hostname, ssl_context, timeout
                )
=======
            return self.backend.open_tcp_stream(
                hostname, port, ssl_context, timeout, local_address=self.local_address
            )
>>>>>>> 2b85b001
        except Exception:
            self.connect_failed = True
            raise

    def _create_connection(self, socket: SyncSocketStream) -> None:
        http_version = socket.get_http_version()
        logger.trace(
            "create_connection socket=%r http_version=%r", socket, http_version
        )
        if http_version == "HTTP/2":
            from .http2 import SyncHTTP2Connection

            self.is_http2 = True
            self.connection = SyncHTTP2Connection(
                socket=socket, backend=self.backend, ssl_context=self.ssl_context
            )
        else:
            from .http11 import SyncHTTP11Connection

            self.is_http11 = True
            self.connection = SyncHTTP11Connection(
                socket=socket, ssl_context=self.ssl_context
            )

    @property
    def state(self) -> ConnectionState:
        if self.connect_failed:
            return ConnectionState.CLOSED
        elif self.connection is None:
            return ConnectionState.PENDING
        return self.connection.get_state()

    def is_connection_dropped(self) -> bool:
        return self.connection is not None and self.connection.is_connection_dropped()

    def mark_as_ready(self) -> None:
        if self.connection is not None:
            self.connection.mark_as_ready()

    def start_tls(self, hostname: bytes, timeout: TimeoutDict = None) -> None:
        if self.connection is not None:
            logger.trace("start_tls hostname=%r timeout=%r", hostname, timeout)
            self.socket = self.connection.start_tls(hostname, timeout)
            logger.trace("start_tls complete hostname=%r timeout=%r", hostname, timeout)

    def close(self) -> None:
        with self.request_lock:
            if self.connection is not None:
                self.connection.close()<|MERGE_RESOLUTION|>--- conflicted
+++ resolved
@@ -100,20 +100,18 @@
         timeout = {} if timeout is None else timeout
         ssl_context = self.ssl_context if scheme == b"https" else None
         try:
-<<<<<<< HEAD
             if self.uds is None:
                 return self.backend.open_tcp_stream(
-                    hostname, port, ssl_context, timeout
+                    hostname,
+                    port,
+                    ssl_context,
+                    timeout,
+                    local_address=self.local_address,
                 )
             else:
                 return self.backend.open_uds_stream(
                     self.uds, hostname, ssl_context, timeout
                 )
-=======
-            return self.backend.open_tcp_stream(
-                hostname, port, ssl_context, timeout, local_address=self.local_address
-            )
->>>>>>> 2b85b001
         except Exception:
             self.connect_failed = True
             raise
