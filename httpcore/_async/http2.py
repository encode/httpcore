from http import HTTPStatus
from ssl import SSLContext
from typing import AsyncIterator, Dict, List, Tuple

import h2.connection
import h2.events
from h2.config import H2Configuration
from h2.exceptions import NoAvailableStreamIDError
from h2.settings import SettingCodes, Settings

from .._backends.auto import AsyncBackend, AsyncLock, AsyncSemaphore, AsyncSocketStream
from .._bytestreams import AsyncIteratorByteStream, PlainByteStream
from .._exceptions import PoolTimeout, RemoteProtocolError
from .._types import URL, Headers, TimeoutDict
from .._utils import get_logger
from .base import AsyncByteStream, ConnectionState, NewConnectionRequired
from .http import AsyncBaseHTTPConnection

logger = get_logger(__name__)


def get_reason_phrase(status_code: int) -> bytes:
    try:
        return HTTPStatus(status_code).phrase.encode("ascii")
    except ValueError:
        return b""


class AsyncHTTP2Connection(AsyncBaseHTTPConnection):
    READ_NUM_BYTES = 64 * 1024
    CONFIG = H2Configuration(validate_inbound_headers=False)

    def __init__(
        self,
        socket: AsyncSocketStream,
        backend: AsyncBackend,
        ssl_context: SSLContext = None,
    ):
        self.socket = socket
        self.ssl_context = SSLContext() if ssl_context is None else ssl_context

        self.backend = backend
        self.h2_state = h2.connection.H2Connection(config=self.CONFIG)

        self.sent_connection_init = False
        self.streams = {}  # type: Dict[int, AsyncHTTP2Stream]
        self.events = {}  # type: Dict[int, List[h2.events.Event]]

        self.state = ConnectionState.ACTIVE

    def __repr__(self) -> str:
        return f"<AsyncHTTP2Connection state={self.state}>"

    def info(self) -> str:
        return f"HTTP/2, {self.state.name}, {len(self.streams)} streams"

    @property
    def init_lock(self) -> AsyncLock:
        # We do this lazily, to make sure backend autodetection always
        # runs within an async context.
        if not hasattr(self, "_initialization_lock"):
            self._initialization_lock = self.backend.create_lock()
        return self._initialization_lock

    @property
    def read_lock(self) -> AsyncLock:
        # We do this lazily, to make sure backend autodetection always
        # runs within an async context.
        if not hasattr(self, "_read_lock"):
            self._read_lock = self.backend.create_lock()
        return self._read_lock

    @property
    def max_streams_semaphore(self) -> AsyncSemaphore:
        # We do this lazily, to make sure backend autodetection always
        # runs within an async context.
        if not hasattr(self, "_max_streams_semaphore"):
            max_streams = self.h2_state.local_settings.max_concurrent_streams
            self._max_streams_semaphore = self.backend.create_semaphore(
                max_streams, exc_class=PoolTimeout
            )
        return self._max_streams_semaphore

    async def start_tls(
        self, hostname: bytes, timeout: TimeoutDict = None
    ) -> AsyncSocketStream:
        raise NotImplementedError("TLS upgrade not supported on HTTP/2 connections.")

    def get_state(self) -> ConnectionState:
        return self.state

    def mark_as_ready(self) -> None:
        if self.state == ConnectionState.IDLE:
            self.state = ConnectionState.READY

    async def arequest(
        self,
        method: bytes,
        url: URL,
        headers: Headers = None,
        stream: AsyncByteStream = None,
        timeout: TimeoutDict = None,
    ) -> Tuple[bytes, int, bytes, List[Tuple[bytes, bytes]], AsyncByteStream]:
        timeout = {} if timeout is None else timeout

        async with self.init_lock:
            if not self.sent_connection_init:
                # The very first stream is responsible for initiating the connection.
                self.state = ConnectionState.ACTIVE
                await self.send_connection_init(timeout)
                self.sent_connection_init = True

        await self.max_streams_semaphore.acquire()
        try:
            try:
                stream_id = self.h2_state.get_next_available_stream_id()
            except NoAvailableStreamIDError:
                self.state = ConnectionState.FULL
                raise NewConnectionRequired()
            else:
                self.state = ConnectionState.ACTIVE

            h2_stream = AsyncHTTP2Stream(stream_id=stream_id, connection=self)
            self.streams[stream_id] = h2_stream
            self.events[stream_id] = []
<<<<<<< HEAD
            return await h2_stream.arequest(method, url, headers, stream, timeout)
        except Exception:
            self.max_streams_semaphore.release()
=======
            return await h2_stream.request(method, url, headers, stream, timeout)
        except Exception:  # noqa: PIE786
            await self.max_streams_semaphore.release()
>>>>>>> 21f60dd5
            raise

    async def send_connection_init(self, timeout: TimeoutDict) -> None:
        """
        The HTTP/2 connection requires some initial setup before we can start
        using individual request/response streams on it.
        """
        # Need to set these manually here instead of manipulating via
        # __setitem__() otherwise the H2Connection will emit SettingsUpdate
        # frames in addition to sending the undesired defaults.
        self.h2_state.local_settings = Settings(
            client=True,
            initial_values={
                # Disable PUSH_PROMISE frames from the server since we don't do anything
                # with them for now.  Maybe when we support caching?
                SettingCodes.ENABLE_PUSH: 0,
                # These two are taken from h2 for safe defaults
                SettingCodes.MAX_CONCURRENT_STREAMS: 100,
                SettingCodes.MAX_HEADER_LIST_SIZE: 65536,
            },
        )

        # Some websites (*cough* Yahoo *cough*) balk at this setting being
        # present in the initial handshake since it's not defined in the original
        # RFC despite the RFC mandating ignoring settings you don't know about.
        del self.h2_state.local_settings[
            h2.settings.SettingCodes.ENABLE_CONNECT_PROTOCOL
        ]

        logger.trace("initiate_connection=%r", self)
        self.h2_state.initiate_connection()
        self.h2_state.increment_flow_control_window(2 ** 24)
        data_to_send = self.h2_state.data_to_send()
        await self.socket.write(data_to_send, timeout)

    @property
    def is_closed(self) -> bool:
        return False

    def is_connection_dropped(self) -> bool:
        return self.socket.is_connection_dropped()

    async def aclose(self) -> None:
        logger.trace("close_connection=%r", self)
        if self.state != ConnectionState.CLOSED:
            self.state = ConnectionState.CLOSED

            await self.socket.aclose()

    async def wait_for_outgoing_flow(self, stream_id: int, timeout: TimeoutDict) -> int:
        """
        Returns the maximum allowable outgoing flow for a given stream.
        If the allowable flow is zero, then waits on the network until
        WindowUpdated frames have increased the flow rate.
        https://tools.ietf.org/html/rfc7540#section-6.9
        """
        local_flow = self.h2_state.local_flow_control_window(stream_id)
        connection_flow = self.h2_state.max_outbound_frame_size
        flow = min(local_flow, connection_flow)
        while flow == 0:
            await self.receive_events(timeout)
            local_flow = self.h2_state.local_flow_control_window(stream_id)
            connection_flow = self.h2_state.max_outbound_frame_size
            flow = min(local_flow, connection_flow)
        return flow

    async def wait_for_event(
        self, stream_id: int, timeout: TimeoutDict
    ) -> h2.events.Event:
        """
        Returns the next event for a given stream.
        If no events are available yet, then waits on the network until
        an event is available.
        """
        async with self.read_lock:
            while not self.events[stream_id]:
                await self.receive_events(timeout)
        return self.events[stream_id].pop(0)

    async def receive_events(self, timeout: TimeoutDict) -> None:
        """
        Read some data from the network, and update the H2 state.
        """
        data = await self.socket.read(self.READ_NUM_BYTES, timeout)
        if data == b"":
            raise RemoteProtocolError("Server disconnected")

        events = self.h2_state.receive_data(data)
        for event in events:
            event_stream_id = getattr(event, "stream_id", 0)
            logger.trace("receive_event stream_id=%r event=%s", event_stream_id, event)

            if hasattr(event, "error_code"):
                raise RemoteProtocolError(event)

            if event_stream_id in self.events:
                self.events[event_stream_id].append(event)

        data_to_send = self.h2_state.data_to_send()
        await self.socket.write(data_to_send, timeout)

    async def send_headers(
        self, stream_id: int, headers: Headers, end_stream: bool, timeout: TimeoutDict
    ) -> None:
        logger.trace("send_headers stream_id=%r headers=%r", stream_id, headers)
        self.h2_state.send_headers(stream_id, headers, end_stream=end_stream)
        self.h2_state.increment_flow_control_window(2 ** 24, stream_id=stream_id)
        data_to_send = self.h2_state.data_to_send()
        await self.socket.write(data_to_send, timeout)

    async def send_data(
        self, stream_id: int, chunk: bytes, timeout: TimeoutDict
    ) -> None:
        logger.trace("send_data stream_id=%r chunk=%r", stream_id, chunk)
        self.h2_state.send_data(stream_id, chunk)
        data_to_send = self.h2_state.data_to_send()
        await self.socket.write(data_to_send, timeout)

    async def end_stream(self, stream_id: int, timeout: TimeoutDict) -> None:
        logger.trace("end_stream stream_id=%r", stream_id)
        self.h2_state.end_stream(stream_id)
        data_to_send = self.h2_state.data_to_send()
        await self.socket.write(data_to_send, timeout)

    async def acknowledge_received_data(
        self, stream_id: int, amount: int, timeout: TimeoutDict
    ) -> None:
        self.h2_state.acknowledge_received_data(amount, stream_id)
        data_to_send = self.h2_state.data_to_send()
        await self.socket.write(data_to_send, timeout)

    async def close_stream(self, stream_id: int) -> None:
        try:
            logger.trace("close_stream stream_id=%r", stream_id)
            del self.streams[stream_id]
            del self.events[stream_id]

            if not self.streams:
                if self.state == ConnectionState.ACTIVE:
                    self.state = ConnectionState.IDLE
                elif self.state == ConnectionState.FULL:
                    await self.aclose()
        finally:
            await self.max_streams_semaphore.release()


class AsyncHTTP2Stream:
    def __init__(self, stream_id: int, connection: AsyncHTTP2Connection) -> None:
        self.stream_id = stream_id
        self.connection = connection

    async def arequest(
        self,
        method: bytes,
        url: URL,
        headers: Headers = None,
        stream: AsyncByteStream = None,
        timeout: TimeoutDict = None,
    ) -> Tuple[bytes, int, bytes, List[Tuple[bytes, bytes]], AsyncByteStream]:
        headers = [] if headers is None else [(k.lower(), v) for (k, v) in headers]
        stream = PlainByteStream(b"") if stream is None else stream
        timeout = {} if timeout is None else timeout

        # Send the request.
        seen_headers = set(key for key, value in headers)
        has_body = (
            b"content-length" in seen_headers or b"transfer-encoding" in seen_headers
        )

        await self.send_headers(method, url, headers, has_body, timeout)
        if has_body:
            await self.send_body(stream, timeout)

        # Receive the response.
        status_code, headers = await self.receive_response(timeout)
        reason_phrase = get_reason_phrase(status_code)
        response_stream = AsyncIteratorByteStream(
            aiterator=self.body_iter(timeout), aclose_func=self._response_closed
        )

        return (b"HTTP/2", status_code, reason_phrase, headers, response_stream)

    async def send_headers(
        self,
        method: bytes,
        url: URL,
        headers: Headers,
        has_body: bool,
        timeout: TimeoutDict,
    ) -> None:
        scheme, hostname, port, path = url
        default_port = {b"http": 80, b"https": 443}.get(scheme)
        if port is None or port == default_port:
            authority = hostname
        else:
            authority = b"%s:%d" % (hostname, port)

        headers = [
            (b":method", method),
            (b":authority", authority),
            (b":scheme", scheme),
            (b":path", path),
        ] + [(k, v) for k, v in headers if k not in (b"host", b"transfer-encoding")]
        end_stream = not has_body

        await self.connection.send_headers(self.stream_id, headers, end_stream, timeout)

    async def send_body(self, stream: AsyncByteStream, timeout: TimeoutDict) -> None:
        async for data in stream:
            while data:
                max_flow = await self.connection.wait_for_outgoing_flow(
                    self.stream_id, timeout
                )
                chunk_size = min(len(data), max_flow)
                chunk, data = data[:chunk_size], data[chunk_size:]
                await self.connection.send_data(self.stream_id, chunk, timeout)

        await self.connection.end_stream(self.stream_id, timeout)

    async def receive_response(
        self, timeout: TimeoutDict
    ) -> Tuple[int, List[Tuple[bytes, bytes]]]:
        """
        Read the response status and headers from the network.
        """
        while True:
            event = await self.connection.wait_for_event(self.stream_id, timeout)
            if isinstance(event, h2.events.ResponseReceived):
                break

        status_code = 200
        headers = []
        for k, v in event.headers:
            if k == b":status":
                status_code = int(v.decode("ascii", errors="ignore"))
            elif not k.startswith(b":"):
                headers.append((k, v))

        return (status_code, headers)

    async def body_iter(self, timeout: TimeoutDict) -> AsyncIterator[bytes]:
        while True:
            event = await self.connection.wait_for_event(self.stream_id, timeout)
            if isinstance(event, h2.events.DataReceived):
                amount = event.flow_controlled_length
                await self.connection.acknowledge_received_data(
                    self.stream_id, amount, timeout
                )
                yield event.data
            elif isinstance(event, (h2.events.StreamEnded, h2.events.StreamReset)):
                break

    async def _response_closed(self) -> None:
        await self.connection.close_stream(self.stream_id)<|MERGE_RESOLUTION|>--- conflicted
+++ resolved
@@ -123,15 +123,9 @@
             h2_stream = AsyncHTTP2Stream(stream_id=stream_id, connection=self)
             self.streams[stream_id] = h2_stream
             self.events[stream_id] = []
-<<<<<<< HEAD
             return await h2_stream.arequest(method, url, headers, stream, timeout)
-        except Exception:
+        except Exception:  # noqa: PIE786
             self.max_streams_semaphore.release()
-=======
-            return await h2_stream.request(method, url, headers, stream, timeout)
-        except Exception:  # noqa: PIE786
-            await self.max_streams_semaphore.release()
->>>>>>> 21f60dd5
             raise
 
     async def send_connection_init(self, timeout: TimeoutDict) -> None:
