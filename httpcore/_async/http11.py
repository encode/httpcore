--- conflicted
+++ resolved
@@ -85,14 +85,10 @@
 
         try:
             kwargs = {"request": request}
-<<<<<<< HEAD
             try:
-                trace_message = "http11.send_request_headers"
-                async with Trace(trace_message, request, kwargs) as trace:
+                async with Trace("send_request_headers", logger, request, kwargs) as trace:
                     await self._send_request_headers(**kwargs)
-
-                trace_message = "http11.send_request_body"
-                async with Trace(trace_message, request, kwargs) as trace:
+                async with Trace("send_request_body", logger, request, kwargs) as trace:
                     await self._send_request_body(**kwargs)
             except WriteError:
                 # If we get a write error while we're writing the request,
@@ -102,17 +98,9 @@
                 # error response.
                 pass
 
-            trace_message = "http11.receive_response_headers"
-            async with Trace(trace_message, request, kwargs) as trace:
-=======
-            async with Trace("send_request_headers", logger, request, kwargs) as trace:
-                await self._send_request_headers(**kwargs)
-            async with Trace("send_request_body", logger, request, kwargs) as trace:
-                await self._send_request_body(**kwargs)
             async with Trace(
                 "receive_response_headers", logger, request, kwargs
             ) as trace:
->>>>>>> 327e8bdf
                 (
                     http_version,
                     status,
