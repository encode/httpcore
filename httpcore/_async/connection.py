import itertools
import logging
import ssl
from types import TracebackType
from typing import Iterable, Iterator, Optional, Type

from .._backends.auto import AutoBackend
from .._backends.base import SOCKET_OPTION, AsyncNetworkBackend, AsyncNetworkStream
from .._exceptions import ConnectError, ConnectTimeout
from .._models import Origin, Request, Response
from .._ssl import default_ssl_context
from .._synchronization import AsyncLock
from .._trace import Trace
from .http11 import AsyncHTTP11Connection
from .interfaces import AsyncConnectionInterface

RETRIES_BACKOFF_FACTOR = 0.5  # 0s, 0.5s, 1s, 2s, 4s, etc.


logger = logging.getLogger("httpcore.connection")


def exponential_backoff(factor: float) -> Iterator[float]:
    """
    Generate a geometric sequence that has a ratio of 2 and starts with 0.

    For example:
    - `factor = 2`: `0, 2, 4, 8, 16, 32, 64, ...`
    - `factor = 3`: `0, 3, 6, 12, 24, 48, 96, ...`
    """
    yield 0
    for n in itertools.count():
        yield factor * 2**n


class AsyncHTTPConnection(AsyncConnectionInterface):
    def __init__(
        self,
        origin: Origin,
        ssl_context: Optional[ssl.SSLContext] = None,
        keepalive_expiry: Optional[float] = None,
        http1: bool = True,
        http2: bool = False,
        http3: bool = False,
        retries: int = 0,
        local_address: Optional[str] = None,
        uds: Optional[str] = None,
        network_backend: Optional[AsyncNetworkBackend] = None,
        socket_options: Optional[Iterable[SOCKET_OPTION]] = None,
    ) -> None:
        self._origin = origin
        self._ssl_context = ssl_context
        self._keepalive_expiry = keepalive_expiry
        self._http1 = http1
        self._http2 = http2
        self._http3 = http3
        self._retries = retries
        self._local_address = local_address
        self._uds = uds

        self._network_backend: AsyncNetworkBackend = (
            AutoBackend() if network_backend is None else network_backend
        )
        self._connection: Optional[AsyncConnectionInterface] = None
        self._connect_failed: bool = False
        self._request_lock = AsyncLock()
        self._socket_options = socket_options

    async def handle_async_request(self, request: Request) -> Response:
        if not self.can_handle_request(request.url.origin):
            raise RuntimeError(
                f"Attempted to send request to {request.url.origin} on connection to {self._origin}"
            )

<<<<<<< HEAD
        async with self._request_lock:
            if self._connection is None:
                try:
                    if self._http3 and not (
                        self._http1 or self._http2
                    ):  # pragma: no cover
                        from .http3 import AsyncHTTP3Connection
=======
        try:
            async with self._request_lock:
                if self._connection is None:
                    stream = await self._connect(request)
>>>>>>> ba3f9426

                        stream = await self._connect_http3(request)
                        self._connection = AsyncHTTP3Connection(
                            origin=self._origin,
                            stream=stream,
                            keepalive_expiry=self._keepalive_expiry,
                        )

                    else:
                        stream = await self._connect(request)

                        ssl_object = stream.get_extra_info("ssl_object")
                        http2_negotiated = (
                            ssl_object is not None
                            and ssl_object.selected_alpn_protocol() == "h2"
                        )
<<<<<<< HEAD
                        if http2_negotiated or (self._http2 and not self._http1):
                            from .http2 import AsyncHTTP2Connection

                            self._connection = AsyncHTTP2Connection(
                                origin=self._origin,
                                stream=stream,
                                keepalive_expiry=self._keepalive_expiry,
                            )
                        else:
                            self._connection = AsyncHTTP11Connection(
                                origin=self._origin,
                                stream=stream,
                                keepalive_expiry=self._keepalive_expiry,
                            )
                except Exception as exc:
                    self._connect_failed = True
                    raise exc
            elif not self._connection.is_available():
                raise ConnectionNotAvailable()
=======
        except BaseException as exc:
            self._connect_failed = True
            raise exc
>>>>>>> ba3f9426

        return await self._connection.handle_async_request(request)

    async def _connect(self, request: Request) -> AsyncNetworkStream:
        timeouts = request.extensions.get("timeout", {})
        sni_hostname = request.extensions.get("sni_hostname", None)
        timeout = timeouts.get("connect", None)

        retries_left = self._retries
        delays = exponential_backoff(factor=RETRIES_BACKOFF_FACTOR)

        while True:
            try:
                if self._uds is None:
                    kwargs = {
                        "host": self._origin.host.decode("ascii"),
                        "port": self._origin.port,
                        "local_address": self._local_address,
                        "timeout": timeout,
                        "socket_options": self._socket_options,
                    }
                    async with Trace("connect_tcp", logger, request, kwargs) as trace:
                        stream = await self._network_backend.connect_tcp(**kwargs)
                        trace.return_value = stream
                else:
                    kwargs = {
                        "path": self._uds,
                        "timeout": timeout,
                        "socket_options": self._socket_options,
                    }
                    async with Trace(
                        "connect_unix_socket", logger, request, kwargs
                    ) as trace:
                        stream = await self._network_backend.connect_unix_socket(
                            **kwargs
                        )
                        trace.return_value = stream

                if self._origin.scheme in (b"https", b"wss"):
                    ssl_context = (
                        default_ssl_context()
                        if self._ssl_context is None
                        else self._ssl_context
                    )
                    alpn_protocols = ["http/1.1", "h2"] if self._http2 else ["http/1.1"]
                    ssl_context.set_alpn_protocols(alpn_protocols)

                    kwargs = {
                        "ssl_context": ssl_context,
                        "server_hostname": sni_hostname
                        or self._origin.host.decode("ascii"),
                        "timeout": timeout,
                    }
                    async with Trace("start_tls", logger, request, kwargs) as trace:
                        stream = await stream.start_tls(**kwargs)
                        trace.return_value = stream
                return stream
            except (ConnectError, ConnectTimeout):
                if retries_left <= 0:
                    raise
                retries_left -= 1
                delay = next(delays)
                async with Trace("retry", logger, request, kwargs) as trace:
                    await self._network_backend.sleep(delay)

    async def _connect_http3(
        self, request: Request
    ) -> AsyncNetworkStream:  # pragma: nocover
        retries_left = self._retries
        delays = exponential_backoff(factor=RETRIES_BACKOFF_FACTOR)

        while True:
            try:
                kwargs = {
                    "host": self._origin.host.decode("ascii"),
                    "port": self._origin.port,
                }
                async with Trace("connect_udp", logger, request, kwargs) as trace:
                    stream = await self._network_backend.connect_udp(**kwargs)  # type: ignore
                    trace.return_value = stream
                return stream
            except (ConnectError, ConnectTimeout):
                if retries_left <= 0:
                    raise
                retries_left -= 1
                delay = next(delays)
                async with Trace("retry", logger, request, kwargs) as trace:
                    await self._network_backend.sleep(delay)

    def can_handle_request(self, origin: Origin) -> bool:
        return origin == self._origin

    async def aclose(self) -> None:
        if self._connection is not None:
            async with Trace("close", logger, None, {}):
                await self._connection.aclose()

    def is_available(self) -> bool:
        if self._connection is None:
            # If HTTP/2 support is enabled, and the resulting connection could
            # end up as HTTP/2 then we should indicate the connection as being
            # available to service multiple requests.
            return (
                self._http2
                and (self._origin.scheme == b"https" or not self._http1)
                and not self._connect_failed
            )
        return self._connection.is_available()

    def has_expired(self) -> bool:
        if self._connection is None:
            return self._connect_failed
        return self._connection.has_expired()

    def is_idle(self) -> bool:
        if self._connection is None:
            return self._connect_failed
        return self._connection.is_idle()

    def is_closed(self) -> bool:
        if self._connection is None:
            return self._connect_failed
        return self._connection.is_closed()

    def info(self) -> str:
        if self._connection is None:
            return "CONNECTION FAILED" if self._connect_failed else "CONNECTING"
        return self._connection.info()

    def __repr__(self) -> str:
        return f"<{self.__class__.__name__} [{self.info()}]>"

    # These context managers are not used in the standard flow, but are
    # useful for testing or working with connection instances directly.

    async def __aenter__(self) -> "AsyncHTTPConnection":
        return self

    async def __aexit__(
        self,
        exc_type: Optional[Type[BaseException]] = None,
        exc_value: Optional[BaseException] = None,
        traceback: Optional[TracebackType] = None,
    ) -> None:
        await self.aclose()<|MERGE_RESOLUTION|>--- conflicted
+++ resolved
@@ -72,20 +72,20 @@
                 f"Attempted to send request to {request.url.origin} on connection to {self._origin}"
             )
 
-<<<<<<< HEAD
-        async with self._request_lock:
-            if self._connection is None:
-                try:
+        try:
+            async with self._request_lock:
+                if self._connection is None:
+                    stream = await self._connect(request)
+
+                    ssl_object = stream.get_extra_info("ssl_object")
+                    http2_negotiated = (
+                        ssl_object is not None
+                        and ssl_object.selected_alpn_protocol() == "h2"
+                    )
                     if self._http3 and not (
                         self._http1 or self._http2
                     ):  # pragma: no cover
                         from .http3 import AsyncHTTP3Connection
-=======
-        try:
-            async with self._request_lock:
-                if self._connection is None:
-                    stream = await self._connect(request)
->>>>>>> ba3f9426
 
                         stream = await self._connect_http3(request)
                         self._connection = AsyncHTTP3Connection(
@@ -93,40 +93,23 @@
                             stream=stream,
                             keepalive_expiry=self._keepalive_expiry,
                         )
-
+                    elif http2_negotiated or (self._http2 and not self._http1):
+                        from .http2 import AsyncHTTP2Connection
+
+                        self._connection = AsyncHTTP2Connection(
+                            origin=self._origin,
+                            stream=stream,
+                            keepalive_expiry=self._keepalive_expiry,
+                        )
                     else:
-                        stream = await self._connect(request)
-
-                        ssl_object = stream.get_extra_info("ssl_object")
-                        http2_negotiated = (
-                            ssl_object is not None
-                            and ssl_object.selected_alpn_protocol() == "h2"
-                        )
-<<<<<<< HEAD
-                        if http2_negotiated or (self._http2 and not self._http1):
-                            from .http2 import AsyncHTTP2Connection
-
-                            self._connection = AsyncHTTP2Connection(
-                                origin=self._origin,
-                                stream=stream,
-                                keepalive_expiry=self._keepalive_expiry,
-                            )
-                        else:
-                            self._connection = AsyncHTTP11Connection(
-                                origin=self._origin,
-                                stream=stream,
-                                keepalive_expiry=self._keepalive_expiry,
-                            )
-                except Exception as exc:
-                    self._connect_failed = True
-                    raise exc
-            elif not self._connection.is_available():
-                raise ConnectionNotAvailable()
-=======
+                        self._connection = AsyncHTTP11Connection(
+                            origin=self._origin,
+                            stream=stream,
+                            keepalive_expiry=self._keepalive_expiry,
+                        )
         except BaseException as exc:
             self._connect_failed = True
             raise exc
->>>>>>> ba3f9426
 
         return await self._connection.handle_async_request(request)
 
