--- conflicted
+++ resolved
@@ -1,20 +1,6 @@
 import warnings
 from ssl import SSLContext
-<<<<<<< HEAD
-from typing import AsyncIterator, Dict, List, Optional, Set, Tuple, cast
-=======
-from typing import (
-    AsyncIterator,
-    Callable,
-    Dict,
-    List,
-    Optional,
-    Set,
-    Tuple,
-    Union,
-    cast,
-)
->>>>>>> db81ed09
+from typing import AsyncIterator, Dict, List, Optional, Set, Tuple, Union, cast
 
 from .._backends.auto import AsyncBackend, AsyncLock, AsyncSemaphore
 from .._backends.base import lookup_async_backend
@@ -197,6 +183,7 @@
             except Exception:  # noqa: PIE786
                 logger.trace("remove from pool connection=%r", connection)
                 await self._remove_from_pool(connection)
+                raise
 
         await self._response_closed(connection)
 
