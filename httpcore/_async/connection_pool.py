from ssl import SSLContext
from typing import AsyncIterator, Callable, Dict, List, Optional, Set, Tuple

from .._backends.auto import AsyncLock, AsyncSemaphore, AutoBackend
from .._exceptions import PoolTimeout, LocalProtocolError, UnsupportedProtocol
from .._threadlock import ThreadLock
from .._types import URL, Headers, Origin, TimeoutDict
from .._utils import get_logger, origin_to_url_string, url_to_origin
from .base import (
    AsyncByteStream,
    AsyncHTTPTransport,
    ConnectionState,
    NewConnectionRequired,
)
from .connection import AsyncHTTPConnection

logger = get_logger(__name__)


class NullSemaphore(AsyncSemaphore):
    def __init__(self) -> None:
        pass

    async def acquire(self, timeout: float = None) -> None:
        return

    def release(self) -> None:
        return


class ResponseByteStream(AsyncByteStream):
    def __init__(
        self,
        stream: AsyncByteStream,
        connection: AsyncHTTPConnection,
        callback: Callable,
    ) -> None:
        """
        A wrapper around the response stream that we return from `.request()`.

        Ensures that when `stream.aclose()` is called, the connection pool
        is notified via a callback.
        """
        self.stream = stream
        self.connection = connection
        self.callback = callback

    async def __aiter__(self) -> AsyncIterator[bytes]:
        async for chunk in self.stream:
            yield chunk

    async def aclose(self) -> None:
        try:
            #  Call the underlying stream close callback.
            # This will be a call to `AsyncHTTP11Connection._response_closed()`
            # or `AsyncHTTP2Stream._response_closed()`.
            await self.stream.aclose()
        finally:
            #  Call the connection pool close callback.
            # This will be a call to `AsyncConnectionPool._response_closed()`.
            await self.callback(self.connection)


class AsyncConnectionPool(AsyncHTTPTransport):
    """
    A connection pool for making HTTP requests.

    **Parameters:**

    * **ssl_context** - `Optional[SSLContext]` - An SSL context to use for
    verifying connections.
    * **max_connections** - `Optional[int]` - The maximum number of concurrent
    connections to allow.
    * **max_keepalive** - `Optional[int]` - The maximum number of connections
    to allow before closing keep-alive connections.
    * **keepalive_expiry** - `Optional[float]` - The maximum time to allow
    before closing a keep-alive connection.
    * **http2** - `bool` - Enable HTTP/2 support.
<<<<<<< HEAD
    * **uds** - `str` - Path to a Unix Domain Socket to use instead of TCP sockets.
=======
    * **local_address** - `Optional[str]` - Local address to connect from.
>>>>>>> 2b85b001
    """

    def __init__(
        self,
        ssl_context: SSLContext = None,
        max_connections: int = None,
        max_keepalive: int = None,
        keepalive_expiry: float = None,
        http2: bool = False,
<<<<<<< HEAD
        uds: str = None,
=======
        local_address: str = None,
>>>>>>> 2b85b001
    ):
        self._ssl_context = SSLContext() if ssl_context is None else ssl_context
        self._max_connections = max_connections
        self._max_keepalive = max_keepalive
        self._keepalive_expiry = keepalive_expiry
        self._http2 = http2
<<<<<<< HEAD
        self._uds = uds
=======
        self._local_address = local_address
>>>>>>> 2b85b001
        self._connections: Dict[Origin, Set[AsyncHTTPConnection]] = {}
        self._thread_lock = ThreadLock()
        self._backend = AutoBackend()
        self._next_keepalive_check = 0.0

        if http2:
            try:
                import h2
            except ImportError:
                raise ImportError(
                    "Attempted to use http2=True, but the 'h2' "
                    "package is not installed. Use 'pip install httpcore[http2]'."
                )

    @property
    def _connection_semaphore(self) -> AsyncSemaphore:
        # We do this lazily, to make sure backend autodetection always
        # runs within an async context.
        if not hasattr(self, "_internal_semaphore"):
            if self._max_connections is not None:
                self._internal_semaphore = self._backend.create_semaphore(
                    self._max_connections, exc_class=PoolTimeout
                )
            else:
                self._internal_semaphore = NullSemaphore()

        return self._internal_semaphore

    @property
    def _connection_acquiry_lock(self) -> AsyncLock:
        if not hasattr(self, "_internal_connection_acquiry_lock"):
            self._internal_connection_acquiry_lock = self._backend.create_lock()
        return self._internal_connection_acquiry_lock

    async def request(
        self,
        method: bytes,
        url: URL,
        headers: Headers = None,
        stream: AsyncByteStream = None,
        timeout: TimeoutDict = None,
    ) -> Tuple[bytes, int, bytes, Headers, AsyncByteStream]:
        if url[0] not in (b"http", b"https"):
            scheme = url[0].decode("latin-1")
            raise UnsupportedProtocol(f"Unsupported URL protocol {scheme!r}")
        if not url[1]:
            raise LocalProtocolError("Missing hostname in URL.")

        origin = url_to_origin(url)

        if self._keepalive_expiry is not None:
            await self._keepalive_sweep()

        connection: Optional[AsyncHTTPConnection] = None
        while connection is None:
            async with self._connection_acquiry_lock:
                # We get-or-create a connection as an atomic operation, to ensure
                # that HTTP/2 requests issued in close concurrency will end up
                # on the same connection.
                logger.trace("get_connection_from_pool=%r", origin)
                connection = await self._get_connection_from_pool(origin)

                if connection is None:
                    connection = AsyncHTTPConnection(
                        origin=origin,
                        http2=self._http2,
<<<<<<< HEAD
                        uds=self._uds,
                        ssl_context=self._ssl_context,
=======
                        ssl_context=self._ssl_context,
                        local_address=self._local_address,
>>>>>>> 2b85b001
                    )
                    logger.trace("created connection=%r", connection)
                    await self._add_to_pool(connection, timeout=timeout)
                else:
                    logger.trace("reuse connection=%r", connection)

            try:
                response = await connection.request(
                    method, url, headers=headers, stream=stream, timeout=timeout
                )
            except NewConnectionRequired:
                connection = None
            except Exception:
                logger.trace("remove from pool connection=%r", connection)
                await self._remove_from_pool(connection)
                raise

        wrapped_stream = ResponseByteStream(
            response[4], connection=connection, callback=self._response_closed
        )
        return response[0], response[1], response[2], response[3], wrapped_stream

    async def _get_connection_from_pool(
        self, origin: Origin
    ) -> Optional[AsyncHTTPConnection]:
        # Determine expired keep alive connections on this origin.
        seen_http11 = False
        pending_connection = None
        reuse_connection = None
        connections_to_close = set()

        for connection in self._connections_for_origin(origin):
            if connection.is_http11:
                seen_http11 = True

            if connection.state == ConnectionState.IDLE:
                if connection.is_connection_dropped():
                    logger.trace("removing dropped idle connection=%r", connection)
                    # IDLE connections that have been dropped should be
                    # removed from the pool.
                    connections_to_close.add(connection)
                    await self._remove_from_pool(connection)
                else:
                    # IDLE connections that are still maintained may
                    # be reused.
                    logger.trace("reusing idle http11 connection=%r", connection)
                    reuse_connection = connection
            elif connection.state == ConnectionState.ACTIVE and connection.is_http2:
                # HTTP/2 connections may be reused.
                logger.trace("reusing active http2 connection=%r", connection)
                reuse_connection = connection
            elif connection.state == ConnectionState.PENDING:
                # Pending connections may potentially be reused.
                pending_connection = connection

        if reuse_connection is not None:
            # Mark the connection as READY before we return it, to indicate
            # that if it is HTTP/1.1 then it should not be re-acquired.
            reuse_connection.mark_as_ready()
            reuse_connection.expires_at = None
        elif self._http2 and pending_connection is not None and not seen_http11:
            # If we have a PENDING connection, and no HTTP/1.1 connections
            # on this origin, then we can attempt to share the connection.
            logger.trace("reusing pending connection=%r", connection)
            reuse_connection = pending_connection

        # Close any dropped connections.
        for connection in connections_to_close:
            await connection.aclose()

        return reuse_connection

    async def _response_closed(self, connection: AsyncHTTPConnection) -> None:
        remove_from_pool = False
        close_connection = False

        if connection.state == ConnectionState.CLOSED:
            remove_from_pool = True
        elif connection.state == ConnectionState.IDLE:
            num_connections = len(self._get_all_connections())
            if (
                self._max_keepalive is not None
                and num_connections > self._max_keepalive
            ):
                remove_from_pool = True
                close_connection = True
            elif self._keepalive_expiry is not None:
                now = self._backend.time()
                connection.expires_at = now + self._keepalive_expiry

        if remove_from_pool:
            await self._remove_from_pool(connection)

        if close_connection:
            await connection.aclose()

    async def _keepalive_sweep(self) -> None:
        """
        Remove any IDLE connections that have expired past their keep-alive time.
        """
        assert self._keepalive_expiry is not None

        now = self._backend.time()
        if now < self._next_keepalive_check:
            return

        self._next_keepalive_check = now + 1.0
        connections_to_close = set()

        for connection in self._get_all_connections():
            if (
                connection.state == ConnectionState.IDLE
                and connection.expires_at is not None
                and now > connection.expires_at
            ):
                connections_to_close.add(connection)
                await self._remove_from_pool(connection)

        for connection in connections_to_close:
            await connection.aclose()

    async def _add_to_pool(
        self, connection: AsyncHTTPConnection, timeout: TimeoutDict = None
    ) -> None:
        timeout = {} if timeout is None else timeout

        logger.trace("adding connection to pool=%r", connection)
        await self._connection_semaphore.acquire(timeout=timeout.get("pool", None))
        async with self._thread_lock:
            self._connections.setdefault(connection.origin, set())
            self._connections[connection.origin].add(connection)

    async def _remove_from_pool(self, connection: AsyncHTTPConnection) -> None:
        logger.trace("removing connection from pool=%r", connection)
        async with self._thread_lock:
            if connection in self._connections.get(connection.origin, set()):
                self._connection_semaphore.release()
                self._connections[connection.origin].remove(connection)
                if not self._connections[connection.origin]:
                    del self._connections[connection.origin]

    def _connections_for_origin(self, origin: Origin) -> Set[AsyncHTTPConnection]:
        return set(self._connections.get(origin, set()))

    def _get_all_connections(self) -> Set[AsyncHTTPConnection]:
        connections: Set[AsyncHTTPConnection] = set()
        for connection_set in self._connections.values():
            connections |= connection_set
        return connections

    async def aclose(self) -> None:
        connections = self._get_all_connections()
        for connection in connections:
            await self._remove_from_pool(connection)

        # Close all connections
        for connection in connections:
            await connection.aclose()

    def get_connection_info(self) -> Dict[str, List[str]]:
        """
        Returns a dict of origin URLs to a list of summary strings for each connection.
        """
        stats = {}
        for origin, connections in self._connections.items():
            stats[origin_to_url_string(origin)] = [
                connection.info() for connection in connections
            ]
        return stats<|MERGE_RESOLUTION|>--- conflicted
+++ resolved
@@ -76,11 +76,8 @@
     * **keepalive_expiry** - `Optional[float]` - The maximum time to allow
     before closing a keep-alive connection.
     * **http2** - `bool` - Enable HTTP/2 support.
-<<<<<<< HEAD
     * **uds** - `str` - Path to a Unix Domain Socket to use instead of TCP sockets.
-=======
     * **local_address** - `Optional[str]` - Local address to connect from.
->>>>>>> 2b85b001
     """
 
     def __init__(
@@ -90,22 +87,16 @@
         max_keepalive: int = None,
         keepalive_expiry: float = None,
         http2: bool = False,
-<<<<<<< HEAD
         uds: str = None,
-=======
         local_address: str = None,
->>>>>>> 2b85b001
     ):
         self._ssl_context = SSLContext() if ssl_context is None else ssl_context
         self._max_connections = max_connections
         self._max_keepalive = max_keepalive
         self._keepalive_expiry = keepalive_expiry
         self._http2 = http2
-<<<<<<< HEAD
         self._uds = uds
-=======
         self._local_address = local_address
->>>>>>> 2b85b001
         self._connections: Dict[Origin, Set[AsyncHTTPConnection]] = {}
         self._thread_lock = ThreadLock()
         self._backend = AutoBackend()
@@ -172,13 +163,9 @@
                     connection = AsyncHTTPConnection(
                         origin=origin,
                         http2=self._http2,
-<<<<<<< HEAD
                         uds=self._uds,
                         ssl_context=self._ssl_context,
-=======
-                        ssl_context=self._ssl_context,
                         local_address=self._local_address,
->>>>>>> 2b85b001
                     )
                     logger.trace("created connection=%r", connection)
                     await self._add_to_pool(connection, timeout=timeout)
